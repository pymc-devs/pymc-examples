{
 "cells": [
  {
   "cell_type": "markdown",
   "metadata": {},
   "source": [
    "# Profiling\n",
    "Sometimes computing the likelihood is not as fast as we would like. Theano provides handy profiling tools which are wrapped in PyMC3 by `model.profile`. This function returns a `ProfileStats` object conveying information about the underlying Theano operations. Here we'll profile the likelihood and gradient for the stochastic volatility example.\n",
    "\n",
    "First we build the model."
   ]
  },
  {
   "cell_type": "code",
   "execution_count": 1,
   "metadata": {},
   "outputs": [
    {
     "name": "stdout",
     "output_type": "stream",
     "text": [
      "Running on PyMC3 v3.9.3\n"
     ]
    }
   ],
   "source": [
    "import numpy as np\n",
    "import pandas as pd\n",
    "import pymc3 as pm\n",
    "\n",
    "print(f\"Running on PyMC3 v{pm.__version__}\")"
   ]
  },
  {
   "cell_type": "code",
   "execution_count": 3,
   "metadata": {
    "scrolled": true
   },
   "outputs": [],
   "source": [
    "# Load the data\n",
    "try:\n",
    "    returns = pd.read_csv(\"../data/SP500.csv\", index_col=0, parse_dates=True)\n",
    "except FileNotFoundError:\n",
    "    returns = pd.read_csv(pm.get_data(\"SP500.csv\"), index_col=0, parse_dates=True)"
   ]
  },
  {
   "cell_type": "code",
   "execution_count": 4,
   "metadata": {},
   "outputs": [],
   "source": [
    "# Stochastic volatility example\n",
    "with pm.Model() as model:\n",
    "    sigma = pm.Exponential(\"sigma\", 1.0 / 0.02, testval=0.1)\n",
    "    nu = pm.Exponential(\"nu\", 1.0 / 10)\n",
    "    s = pm.GaussianRandomWalk(\"s\", sigma ** -2, shape=returns.shape[0])\n",
    "    r = pm.StudentT(\"r\", nu, lam=np.exp(-2 * s), observed=returns[\"change\"])"
   ]
  },
  {
   "cell_type": "markdown",
   "metadata": {},
   "source": [
    "Then we call the `profile` function and summarize its return values."
   ]
  },
  {
   "cell_type": "code",
   "execution_count": 5,
   "metadata": {},
   "outputs": [
    {
     "name": "stderr",
     "output_type": "stream",
     "text": [
      "Function profiling\n",
      "==================\n",
      "  Message: /home/amit/Work/OpenSourceDev/pymc3/pymc3/model.py:1192\n",
      "  Time in 1000 calls to Function.__call__: 2.042763e-01s\n",
      "  Time in Function.fn.__call__: 1.832466e-01s (89.705%)\n",
      "  Time in thunks: 1.743519e-01s (85.351%)\n",
      "  Total compile time: 7.987223e-01s\n",
      "    Number of Apply nodes: 22\n",
      "    Theano Optimizer time: 7.478609e-01s\n",
      "       Theano validate time: 2.320766e-03s\n",
      "    Theano Linker time (includes C, CUDA code generation/compiling): 3.071356e-02s\n",
      "       Import time 1.030779e-02s\n",
      "       Node make_thunk time 2.952695e-02s\n",
      "           Node Elemwise{Composite{Switch(Cast{int8}((GT(Composite{exp((i0 * i1))}(i0, i1), i2) * i3 * GT(inv(sqrt(Composite{exp((i0 * i1))}(i0, i1))), i2))), (((i4 + (i5 * log(((i6 * Composite{exp((i0 * i1))}(i0, i1)) / i7)))) - i8) - (i5 * i9 * log1p(((Composite{exp((i0 * i1))}(i0, i1) * i10) / i7)))), i11)}}(TensorConstant{(1,) of -2.0}, s, TensorConstant{(1,) of 0}, Elemwise{gt,no_inplace}.0, Elemwise{Composite{scalar_gammaln((i0 * i1))}}.0, TensorConstant{(1,) of 0.5}, TensorConstant{(1,) of 0...8861837907}, InplaceDimShuffle{x}.0, Elemwise{Composite{scalar_gammaln((i0 * i1))}}.0, Elemwise{add,no_inplace}.0, TensorConstant{[1.0435322..54666e-07]}, TensorConstant{(1,) of -inf}) time 2.954960e-03s\n",
      "           Node Elemwise{Composite{(Switch(Cast{int8}(GE(i0, i1)), (i2 - (i3 * i0)), i4) + i5)}}[(0, 0)](nu, TensorConstant{0}, TensorConstant{-2.3025850929940455}, TensorConstant{0.1}, TensorConstant{-inf}, nu_log__) time 2.277613e-03s\n",
      "           Node Elemwise{Composite{Switch(i0, (i1 * ((-(i2 * sqr((i3 - i4)))) + i5)), i6)}}(Elemwise{Composite{Cast{int8}(GT(i0, i1))}}.0, TensorConstant{(1,) of 0.5}, Elemwise{Composite{inv(sqr(i0))}}[(0, 0)].0, Subtensor{int64::}.0, Subtensor{:int64:}.0, Elemwise{Composite{log((i0 * i1))}}.0, TensorConstant{(1,) of -inf}) time 2.170801e-03s\n",
      "           Node Elemwise{Composite{(Switch(Cast{int8}(GE(i0, i1)), (i2 - (i3 * i0)), i4) + i5)}}(sigma, TensorConstant{0}, TensorConstant{3.912023005428146}, TensorConstant{50.0}, TensorConstant{-inf}, sigma_log__) time 2.163649e-03s\n",
      "           Node Elemwise{Composite{scalar_gammaln((i0 * i1))}}(TensorConstant{(1,) of 0.5}, InplaceDimShuffle{x}.0) time 1.938581e-03s\n",
      "\n",
      "Time in all call to theano.grad() 0.000000e+00s\n",
      "Time since theano import 5.477s\n",
      "Class\n",
      "---\n",
      "<% time> <sum %> <apply time> <time per call> <type> <#call> <#apply> <Class name>\n",
      "  93.1%    93.1%       0.162s       1.16e-05s     C    14000      14   theano.tensor.elemwise.Elemwise\n",
      "   5.8%    99.0%       0.010s       3.39e-06s     C     3000       3   theano.tensor.elemwise.Sum\n",
      "   0.5%    99.5%       0.001s       4.64e-07s     C     2000       2   theano.tensor.elemwise.DimShuffle\n",
      "   0.3%    99.8%       0.001s       2.97e-07s     C     2000       2   theano.tensor.subtensor.Subtensor\n",
      "   0.2%   100.0%       0.000s       3.08e-07s     C     1000       1   theano.tensor.opt.MakeVector\n",
      "   ... (remaining 0 Classes account for   0.00%(0.00s) of the runtime)\n",
      "\n",
      "Ops\n",
      "---\n",
      "<% time> <sum %> <apply time> <time per call> <type> <#call> <#apply> <Op name>\n",
      "  87.9%    87.9%       0.153s       1.53e-04s     C     1000        1   Elemwise{Composite{Switch(Cast{int8}((GT(Composite{exp((i0 * i1))}(i0, i1), i2) * i3 * GT(inv(sqrt(Composite{exp((i0 * i1))}(i0, i1))), i2))), (((i4 + (i5 * log(((i6 * Composite{exp((i0 * i1))}(i0, i1)) / i7)))) - i8) - (i5 * i9 * log1p(((Composite{exp((i0 * i1))}(i0, i1) * i10) / i7)))), i11)}}\n",
      "   5.8%    93.7%       0.010s       3.39e-06s     C     3000        3   Sum{acc_dtype=float64}\n",
      "   3.4%    97.1%       0.006s       5.88e-06s     C     1000        1   Elemwise{Composite{Switch(i0, (i1 * ((-(i2 * sqr((i3 - i4)))) + i5)), i6)}}\n",
      "   0.5%    97.6%       0.001s       4.64e-07s     C     2000        2   InplaceDimShuffle{x}\n",
      "   0.4%    98.0%       0.001s       3.19e-07s     C     2000        2   Elemwise{Composite{scalar_gammaln((i0 * i1))}}\n",
      "   0.3%    98.3%       0.000s       2.49e-07s     C     2000        2   Elemwise{exp,no_inplace}\n",
      "   0.2%    98.5%       0.000s       3.47e-07s     C     1000        1   Elemwise{Composite{(Switch(Cast{int8}(GE(i0, i1)), (i2 - (i3 * i0)), i4) + i5)}}[(0, 0)]\n",
      "   0.2%    98.7%       0.000s       3.37e-07s     C     1000        1   Elemwise{Composite{(Switch(Cast{int8}(GE(i0, i1)), (i2 - (i3 * i0)), i4) + i5)}}\n",
      "   0.2%    98.9%       0.000s       3.35e-07s     C     1000        1   Subtensor{int64::}\n",
      "   0.2%    99.1%       0.000s       3.30e-07s     C     1000        1   Elemwise{Composite{log((i0 * i1))}}\n",
      "   0.2%    99.2%       0.000s       3.08e-07s     C     1000        1   MakeVector{dtype='float64'}\n",
      "   0.2%    99.4%       0.000s       2.86e-07s     C     1000        1   Elemwise{add,no_inplace}\n",
      "   0.2%    99.6%       0.000s       2.83e-07s     C     1000        1   Elemwise{Composite{Cast{int8}(GT(i0, i1))}}\n",
      "   0.1%    99.7%       0.000s       2.58e-07s     C     1000        1   Subtensor{:int64:}\n",
      "   0.1%    99.8%       0.000s       2.28e-07s     C     1000        1   Elemwise{gt,no_inplace}\n",
      "   0.1%    99.9%       0.000s       1.50e-07s     C     1000        1   Elemwise{Composite{inv(sqrt(inv(sqr(i0))))}}[(0, 0)]\n",
      "   0.1%   100.0%       0.000s       1.30e-07s     C     1000        1   Elemwise{Composite{inv(sqr(i0))}}[(0, 0)]\n",
      "   ... (remaining 0 Ops account for   0.00%(0.00s) of the runtime)\n",
      "\n",
      "Apply\n",
      "------\n",
      "<% time> <sum %> <apply time> <time per call> <#call> <id> <Apply name>\n",
      "  87.9%    87.9%       0.153s       1.53e-04s   1000    14   Elemwise{Composite{Switch(Cast{int8}((GT(Composite{exp((i0 * i1))}(i0, i1), i2) * i3 * GT(inv(sqrt(Composite{exp((i0 * i1))}(i0, i1))), i2))), (((i4 + (i5 * log(((i6 * Composite{exp((i0 * i1))}(i0, i1)) / i7)))) - i8) - (i5 * i9 * log1p(((Composite{exp((i0 * i1))}(i0, i1) * i10) / i7)))), i11)}}(TensorConstant{(1,) of -2.0}, s, TensorConstant{(1,) of 0}, Elemwise{gt,no_inplace}.0, Elemwise{Composite{scalar_gammaln((i0 * i1))}}.0, TensorConstant{(1,)\n",
      "   3.4%    91.3%       0.006s       5.88e-06s   1000    18   Elemwise{Composite{Switch(i0, (i1 * ((-(i2 * sqr((i3 - i4)))) + i5)), i6)}}(Elemwise{Composite{Cast{int8}(GT(i0, i1))}}.0, TensorConstant{(1,) of 0.5}, Elemwise{Composite{inv(sqr(i0))}}[(0, 0)].0, Subtensor{int64::}.0, Subtensor{:int64:}.0, Elemwise{Composite{log((i0 * i1))}}.0, TensorConstant{(1,) of -inf})\n",
      "   2.9%    94.2%       0.005s       5.02e-06s   1000    19   Sum{acc_dtype=float64}(Elemwise{Composite{Switch(i0, (i1 * ((-(i2 * sqr((i3 - i4)))) + i5)), i6)}}.0)\n",
      "   2.9%    97.0%       0.005s       4.99e-06s   1000    17   Sum{acc_dtype=float64}(Elemwise{Composite{Switch(Cast{int8}((GT(Composite{exp((i0 * i1))}(i0, i1), i2) * i3 * GT(inv(sqrt(Composite{exp((i0 * i1))}(i0, i1))), i2))), (((i4 + (i5 * log(((i6 * Composite{exp((i0 * i1))}(i0, i1)) / i7)))) - i8) - (i5 * i9 * log1p(((Composite{exp((i0 * i1))}(i0, i1) * i10) / i7)))), i11)}}.0)\n",
      "   0.3%    97.3%       0.001s       5.51e-07s   1000     4   InplaceDimShuffle{x}(nu)\n",
      "   0.2%    97.6%       0.000s       4.05e-07s   1000     8   Elemwise{Composite{scalar_gammaln((i0 * i1))}}(TensorConstant{(1,) of 0.5}, InplaceDimShuffle{x}.0)\n",
      "   0.2%    97.8%       0.000s       3.76e-07s   1000     6   InplaceDimShuffle{x}(sigma)\n",
      "   0.2%    98.0%       0.000s       3.47e-07s   1000    15   Elemwise{Composite{(Switch(Cast{int8}(GE(i0, i1)), (i2 - (i3 * i0)), i4) + i5)}}[(0, 0)](nu, TensorConstant{0}, TensorConstant{-2.3025850929940455}, TensorConstant{0.1}, TensorConstant{-inf}, nu_log__)\n",
      "   0.2%    98.2%       0.000s       3.39e-07s   1000     1   Elemwise{exp,no_inplace}(sigma_log__)\n",
      "   0.2%    98.4%       0.000s       3.37e-07s   1000     5   Elemwise{Composite{(Switch(Cast{int8}(GE(i0, i1)), (i2 - (i3 * i0)), i4) + i5)}}(sigma, TensorConstant{0}, TensorConstant{3.912023005428146}, TensorConstant{50.0}, TensorConstant{-inf}, sigma_log__)\n",
      "   0.2%    98.6%       0.000s       3.35e-07s   1000     3   Subtensor{int64::}(s, Constant{1})\n",
      "   0.2%    98.7%       0.000s       3.30e-07s   1000    16   Elemwise{Composite{log((i0 * i1))}}(TensorConstant{(1,) of 0...4309189535}, Elemwise{Composite{inv(sqr(i0))}}[(0, 0)].0)\n",
      "   0.2%    98.9%       0.000s       3.08e-07s   1000    20   MakeVector{dtype='float64'}(__logp_sigma_log__, __logp_nu_log__, __logp_s, __logp_r)\n",
      "   0.2%    99.1%       0.000s       2.86e-07s   1000     7   Elemwise{add,no_inplace}(TensorConstant{(1,) of 1.0}, InplaceDimShuffle{x}.0)\n",
      "   0.2%    99.2%       0.000s       2.83e-07s   1000    12   Elemwise{Composite{Cast{int8}(GT(i0, i1))}}(Elemwise{Composite{inv(sqrt(inv(sqr(i0))))}}[(0, 0)].0, TensorConstant{(1,) of 0})\n",
      "   0.1%    99.4%       0.000s       2.58e-07s   1000     2   Subtensor{:int64:}(s, Constant{-1})\n",
      "   0.1%    99.5%       0.000s       2.33e-07s   1000    11   Elemwise{Composite{scalar_gammaln((i0 * i1))}}(TensorConstant{(1,) of 0.5}, Elemwise{add,no_inplace}.0)\n",
      "   0.1%    99.7%       0.000s       2.28e-07s   1000     9   Elemwise{gt,no_inplace}(InplaceDimShuffle{x}.0, TensorConstant{(1,) of 0})\n",
      "   0.1%    99.8%       0.000s       1.58e-07s   1000     0   Elemwise{exp,no_inplace}(nu_log__)\n",
      "   0.1%    99.8%       0.000s       1.50e-07s   1000    10   Elemwise{Composite{inv(sqrt(inv(sqr(i0))))}}[(0, 0)](InplaceDimShuffle{x}.0)\n",
      "   ... (remaining 2 Apply instances account for 0.16%(0.00s) of the runtime)\n",
      "\n",
      "Here are tips to potentially make your code run faster\n",
      "                 (if you think of new ones, suggest them on the mailing list).\n",
      "                 Test them first, as they are not guaranteed to always provide a speedup.\n",
      "  - Try the Theano flag floatX=float32\n",
      "We don't know if amdlibm will accelerate this scalar op. scalar_gammaln\n",
      "We don't know if amdlibm will accelerate this scalar op. scalar_gammaln\n",
      "  - Try installing amdlibm and set the Theano flag lib.amdlibm=True. This speeds up only some Elemwise operation.\n"
     ]
    }
   ],
   "source": [
    "# Profiling of the logp call\n",
    "model.profile(model.logpt).summary()"
   ]
  },
  {
   "cell_type": "code",
   "execution_count": 6,
   "metadata": {},
   "outputs": [
    {
     "name": "stderr",
     "output_type": "stream",
     "text": [
      "Function profiling\n",
      "==================\n",
      "  Message: /home/amit/Work/OpenSourceDev/pymc3/pymc3/model.py:1192\n",
      "  Time in 1000 calls to Function.__call__: 2.495768e-01s\n",
      "  Time in Function.fn.__call__: 2.238679e-01s (89.699%)\n",
      "  Time in thunks: 2.018890e-01s (80.893%)\n",
      "  Total compile time: 1.827419e+00s\n",
      "    Number of Apply nodes: 47\n",
      "    Theano Optimizer time: 1.549069e+00s\n",
      "       Theano validate time: 8.029699e-03s\n",
      "    Theano Linker time (includes C, CUDA code generation/compiling): 2.464304e-01s\n",
      "       Import time 1.863251e-01s\n",
      "       Node make_thunk time 2.439311e-01s\n",
      "           Node Elemwise{Composite{Switch(i0, ((i1 * i2 * i3 * i4) / i5), i6)}}(Elemwise{Composite{Cast{int8}((GT(i0, i1) * i2 * GT(inv(sqrt(i0)), i1)))}}.0, TensorConstant{(1,) of 0.5}, Elemwise{add,no_inplace}.0, Elemwise{Composite{exp((i0 * i1))}}.0, TensorConstant{[1.0435322..54666e-07]}, Elemwise{Add}[(0, 1)].0, TensorConstant{(1,) of 0}) time 3.346968e-02s\n",
      "           Node Elemwise{switch,no_inplace}(Elemwise{Composite{Cast{int8}(GT(i0, i1))}}.0, TensorConstant{(1,) of 1.0}, TensorConstant{(1,) of 0.0}) time 3.334451e-02s\n",
      "           Node Shape_i{0}(s) time 2.912211e-02s\n",
      "           Node Elemwise{Composite{inv(sqr(i0))}}(sigma) time 2.812171e-02s\n",
      "           Node Elemwise{Composite{Switch(i0, (i1 * sqr((i2 - i3))), i4)}}(Elemwise{Composite{Cast{int8}(GT(i0, i1))}}.0, TensorConstant{(1,) of 0.5}, Subtensor{int64::}.0, Subtensor{:int64:}.0, TensorConstant{(1,) of 0}) time 1.561642e-02s\n",
      "\n",
      "Time in all call to theano.grad() 2.058767e+00s\n",
      "Time since theano import 9.911s\n",
      "Class\n",
      "---\n",
      "<% time> <sum %> <apply time> <time per call> <type> <#call> <#apply> <Class name>\n",
      "  72.2%    72.2%       0.146s       5.83e-06s     C    25000      25   theano.tensor.elemwise.Elemwise\n",
      "  17.6%    89.8%       0.036s       5.09e-06s     C     7000       7   theano.tensor.elemwise.Sum\n",
      "   5.1%    94.9%       0.010s       5.13e-06s     C     2000       2   theano.tensor.subtensor.IncSubtensor\n",
      "   1.7%    96.7%       0.003s       3.50e-06s     C     1000       1   theano.tensor.basic.Join\n",
      "   1.4%    98.1%       0.003s       2.85e-06s     C     1000       1   theano.tensor.basic.Alloc\n",
      "   0.9%    99.0%       0.002s       4.49e-07s     C     4000       4   theano.tensor.elemwise.DimShuffle\n",
      "   0.4%    99.4%       0.001s       4.38e-07s     C     2000       2   theano.tensor.subtensor.Subtensor\n",
      "   0.3%    99.7%       0.001s       3.29e-07s     C     2000       2   theano.tensor.basic.Reshape\n",
      "   0.2%    99.9%       0.000s       3.31e-07s     C     1000       1   theano.compile.ops.Shape_i\n",
      "   0.1%   100.0%       0.000s       1.12e-07s     C     2000       2   theano.compile.ops.Rebroadcast\n",
      "   ... (remaining 0 Classes account for   0.00%(0.00s) of the runtime)\n",
      "\n",
      "Ops\n",
      "---\n",
      "<% time> <sum %> <apply time> <time per call> <type> <#call> <#apply> <Op name>\n",
      "  20.5%    20.5%       0.041s       4.14e-05s     C     1000        1   Elemwise{Composite{Switch(i0, (-log1p((i1 / i2))), i3)}}\n",
      "  17.6%    38.2%       0.036s       5.09e-06s     C     7000        7   Sum{acc_dtype=float64}\n",
      "  16.6%    54.8%       0.034s       3.36e-05s     C     1000        1   Elemwise{Composite{Cast{int8}((GT(i0, i1) * i2 * GT(inv(sqrt(i0)), i1)))}}\n",
      "  12.9%    67.7%       0.026s       2.59e-05s     C     1000        1   Elemwise{Composite{exp((i0 * i1))}}\n",
      "   4.6%    72.2%       0.009s       2.30e-06s     C     4000        4   Elemwise{switch,no_inplace}\n",
      "   3.8%    76.1%       0.008s       7.75e-06s     C     1000        1   Elemwise{Composite{Switch(i0, (i1 * (i2 + ((i3 * i4 * i5 * i6) / i7))), i8)}}[(0, 6)]\n",
      "   3.3%    79.4%       0.007s       6.68e-06s     C     1000        1   Elemwise{Composite{Switch(i0, ((i1 * i2 * i3 * i4) / i5), i6)}}\n",
      "   3.2%    82.5%       0.006s       6.44e-06s     C     1000        1   IncSubtensor{InplaceInc;int64::}\n",
      "   2.4%    85.0%       0.005s       4.94e-06s     C     1000        1   Elemwise{Composite{Switch(i0, (i1 * i2 * (i3 - i4)), i5)}}\n",
      "   2.3%    87.2%       0.005s       4.55e-06s     C     1000        1   Elemwise{Composite{Switch(i0, (i1 * (i2 - i3)), i4)}}\n",
      "   2.2%    89.4%       0.004s       4.42e-06s     C     1000        1   Elemwise{Composite{Switch(i0, (i1 * sqr((i2 - i3))), i4)}}\n",
      "   1.9%    91.3%       0.004s       3.83e-06s     C     1000        1   IncSubtensor{InplaceInc;:int64:}\n",
      "   1.7%    93.1%       0.003s       3.50e-06s     C     1000        1   Join\n",
      "   1.4%    94.5%       0.003s       2.85e-06s     C     1000        1   Alloc\n",
      "   1.0%    95.5%       0.002s       2.09e-06s     C     1000        1   Elemwise{mul,no_inplace}\n",
      "   0.9%    96.4%       0.002s       4.49e-07s     C     4000        4   InplaceDimShuffle{x}\n",
      "   0.4%    96.8%       0.001s       8.92e-07s     C     1000        1   Elemwise{Add}[(0, 1)]\n",
      "   0.4%    97.2%       0.001s       7.88e-07s     C     1000        1   Elemwise{Composite{(Switch(Cast{int8}(GE(i0, i1)), (i2 * i0), i1) + i3 + (i4 * (((i5 * i6 * Composite{inv(Composite{(sqr(i0) * i0)}(i0))}(i7)) / i8) - (i9 * Composite{inv(Composite{(sqr(i0) * i0)}(i0))}(i7))) * (i10 ** i11) * inv(Composite{(sqr(i0) * i0)}(i0)) * i0))}}[(0, 0)]\n",
      "   0.4%    97.6%       0.001s       3.89e-07s     C     2000        2   Elemwise{exp,no_inplace}\n",
      "   0.4%    98.0%       0.001s       7.70e-07s     C     1000        1   Elemwise{Composite{(Switch(Cast{int8}(GE(i0, i1)), (i2 * i0), i1) + i3 + (i4 * i5 * psi((i4 * (i6 + i0))) * i0) + (i7 * i8) + (i4 * i9 * psi((i4 * i0)) * i0) + (i4 * i10 * i0) + i11)}}[(0, 0)]\n",
      "   ... (remaining 11 Ops account for   2.00%(0.00s) of the runtime)\n",
      "\n",
      "Apply\n",
      "------\n",
      "<% time> <sum %> <apply time> <time per call> <#call> <id> <Apply name>\n",
      "  20.5%    20.5%       0.041s       4.14e-05s   1000    19   Elemwise{Composite{Switch(i0, (-log1p((i1 / i2))), i3)}}(Elemwise{Composite{Cast{int8}((GT(i0, i1) * i2 * GT(inv(sqrt(i0)), i1)))}}.0, Elemwise{mul,no_inplace}.0, InplaceDimShuffle{x}.0, TensorConstant{(1,) of 0})\n",
      "  16.6%    37.2%       0.034s       3.36e-05s   1000    15   Elemwise{Composite{Cast{int8}((GT(i0, i1) * i2 * GT(inv(sqrt(i0)), i1)))}}(Elemwise{Composite{exp((i0 * i1))}}.0, TensorConstant{(1,) of 0}, Elemwise{gt,no_inplace}.0)\n",
      "  12.9%    50.0%       0.026s       2.59e-05s   1000     5   Elemwise{Composite{exp((i0 * i1))}}(TensorConstant{(1,) of -2.0}, s)\n",
      "   3.8%    53.9%       0.008s       7.75e-06s   1000    35   Elemwise{Composite{Switch(i0, (i1 * (i2 + ((i3 * i4 * i5 * i6) / i7))), i8)}}[(0, 6)](Elemwise{Composite{Cast{int8}((GT(i0, i1) * i2 * GT(inv(sqrt(i0)), i1)))}}.0, TensorConstant{(1,) of -2.0}, TensorConstant{(1,) of 0.5}, TensorConstant{(1,) of -0.5}, Elemwise{add,no_inplace}.0, TensorConstant{[1.0435322..54666e-07]}, Elemwise{Composite{exp((i0 * i1))}}.0, Elemwise{Add}[(0, 1)].0, TensorConstant{(1,) of 0})\n",
      "   3.3%    57.2%       0.007s       6.68e-06s   1000    32   Elemwise{Composite{Switch(i0, ((i1 * i2 * i3 * i4) / i5), i6)}}(Elemwise{Composite{Cast{int8}((GT(i0, i1) * i2 * GT(inv(sqrt(i0)), i1)))}}.0, TensorConstant{(1,) of 0.5}, Elemwise{add,no_inplace}.0, Elemwise{Composite{exp((i0 * i1))}}.0, TensorConstant{[1.0435322..54666e-07]}, Elemwise{Add}[(0, 1)].0, TensorConstant{(1,) of 0})\n",
      "   3.2%    60.4%       0.006s       6.44e-06s   1000    38   IncSubtensor{InplaceInc;int64::}(Elemwise{Composite{Switch(i0, (i1 * (i2 + ((i3 * i4 * i5 * i6) / i7))), i8)}}[(0, 6)].0, Elemwise{Composite{Switch(i0, (i1 * i2 * (i3 - i4)), i5)}}.0, Constant{1})\n",
      "   2.6%    62.9%       0.005s       5.17e-06s   1000    37   Sum{acc_dtype=float64}(Alloc.0)\n",
      "   2.5%    65.5%       0.005s       5.13e-06s   1000    36   Sum{acc_dtype=float64}(Elemwise{Composite{Switch(i0, ((i1 * i2 * i3 * i4) / i5), i6)}}.0)\n",
      "   2.5%    68.0%       0.005s       5.08e-06s   1000    31   Sum{acc_dtype=float64}(Elemwise{Switch}.0)\n",
      "   2.5%    70.5%       0.005s       5.08e-06s   1000    33   Sum{acc_dtype=float64}(Elemwise{Composite{Switch(i0, (i1 * sqr((i2 - i3))), i4)}}.0)\n",
      "   2.5%    73.0%       0.005s       5.08e-06s   1000    28   Sum{acc_dtype=float64}(Elemwise{Composite{Switch(i0, (-log1p((i1 / i2))), i3)}}.0)\n",
      "   2.5%    75.5%       0.005s       5.04e-06s   1000    29   Sum{acc_dtype=float64}(Elemwise{switch,no_inplace}.0)\n",
      "   2.5%    78.0%       0.005s       5.03e-06s   1000    30   Sum{acc_dtype=float64}(Elemwise{switch,no_inplace}.0)\n",
      "   2.4%    80.4%       0.005s       4.94e-06s   1000    25   Elemwise{Composite{Switch(i0, (i1 * i2 * (i3 - i4)), i5)}}(Elemwise{Composite{Cast{int8}(GT(i0, i1))}}.0, TensorConstant{(1,) of -1.0}, InplaceDimShuffle{x}.0, Subtensor{int64::}.0, Subtensor{:int64:}.0, TensorConstant{(1,) of 0})\n",
      "   2.3%    82.7%       0.005s       4.55e-06s   1000    24   Elemwise{Composite{Switch(i0, (i1 * (i2 - i3)), i4)}}(Elemwise{Composite{Cast{int8}(GT(i0, i1))}}.0, InplaceDimShuffle{x}.0, Subtensor{int64::}.0, Subtensor{:int64:}.0, TensorConstant{(1,) of 0})\n",
      "   2.2%    84.9%       0.004s       4.42e-06s   1000    26   Elemwise{Composite{Switch(i0, (i1 * sqr((i2 - i3))), i4)}}(Elemwise{Composite{Cast{int8}(GT(i0, i1))}}.0, TensorConstant{(1,) of 0.5}, Subtensor{int64::}.0, Subtensor{:int64:}.0, TensorConstant{(1,) of 0})\n",
      "   1.9%    86.8%       0.004s       3.83e-06s   1000    41   IncSubtensor{InplaceInc;:int64:}(IncSubtensor{InplaceInc;int64::}.0, Elemwise{Composite{Switch(i0, (i1 * (i2 - i3)), i4)}}.0, Constant{-1})\n",
      "   1.7%    88.5%       0.003s       3.50e-06s   1000    46   Join(TensorConstant{0}, Rebroadcast{1}.0, Rebroadcast{1}.0, (d__logp/ds))\n",
      "   1.6%    90.1%       0.003s       3.17e-06s   1000    22   Elemwise{Switch}(Elemwise{Composite{Cast{int8}((GT(i0, i1) * i2 * GT(inv(sqrt(i0)), i1)))}}.0, TensorConstant{(1,) of 1.0}, TensorConstant{(1,) of 0.0})\n",
      "   1.4%    91.5%       0.003s       2.92e-06s   1000    21   Elemwise{switch,no_inplace}(Elemwise{Composite{Cast{int8}((GT(i0, i1) * i2 * GT(inv(sqrt(i0)), i1)))}}.0, TensorConstant{(1,) of -0..4309189535}, TensorConstant{(1,) of 0})\n",
      "   ... (remaining 27 Apply instances account for 8.47%(0.02s) of the runtime)\n",
      "\n",
      "Here are tips to potentially make your code run faster\n",
      "                 (if you think of new ones, suggest them on the mailing list).\n",
      "                 Test them first, as they are not guaranteed to always provide a speedup.\n",
      "  - Try the Theano flag floatX=float32\n",
      "We don't know if amdlibm will accelerate this scalar op. psi\n",
      "We don't know if amdlibm will accelerate this scalar op. psi\n",
      "  - Try installing amdlibm and set the Theano flag lib.amdlibm=True. This speeds up only some Elemwise operation.\n"
     ]
    }
   ],
   "source": [
    "# Profiling of the gradient call dlogp/dx\n",
    "model.profile(pm.gradient(model.logpt, model.vars)).summary()"
   ]
  },
  {
   "cell_type": "code",
   "execution_count": 7,
   "metadata": {},
   "outputs": [
    {
     "name": "stdout",
     "output_type": "stream",
     "text": [
      "pymc3  3.9.3\n",
      "numpy  1.18.5\n",
      "pandas 1.0.5\n",
      "last updated: Sun Aug 30 2020 \n",
      "\n",
      "CPython 3.8.3\n",
      "IPython 7.16.1\n",
      "watermark 2.0.2\n"
     ]
    }
   ],
   "source": [
    "%load_ext watermark\n",
<<<<<<< HEAD
    "%watermark -n -u -v -iv -w -p theano,xarray"
=======
    "%watermark -n -u -v -iv -w -p theano xarray"
>>>>>>> 54c9235e
   ]
  }
 ],
 "metadata": {
  "anaconda-cloud": {},
  "kernelspec": {
   "display_name": "Python 3",
   "language": "python",
   "name": "python3"
  },
  "language_info": {
   "codemirror_mode": {
    "name": "ipython",
    "version": 3
   },
   "file_extension": ".py",
   "mimetype": "text/x-python",
   "name": "python",
   "nbconvert_exporter": "python",
   "pygments_lexer": "ipython3",
   "version": "3.7.3"
  }
 },
 "nbformat": 4,
 "nbformat_minor": 4
}<|MERGE_RESOLUTION|>--- conflicted
+++ resolved
@@ -301,11 +301,7 @@
    ],
    "source": [
     "%load_ext watermark\n",
-<<<<<<< HEAD
-    "%watermark -n -u -v -iv -w -p theano,xarray"
-=======
     "%watermark -n -u -v -iv -w -p theano xarray"
->>>>>>> 54c9235e
    ]
   }
  ],
