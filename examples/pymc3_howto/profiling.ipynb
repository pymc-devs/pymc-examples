{
 "cells": [
  {
   "cell_type": "markdown",
   "metadata": {},
   "source": [
    "# Profiling\n",
    "Sometimes computing the likelihood is not as fast as we would like. Theano provides handy profiling tools which are wrapped in PyMC3 by `model.profile`. This function returns a `ProfileStats` object conveying information about the underlying Theano operations. Here we'll profile the likelihood and gradient for the stochastic volatility example.\n",
    "\n",
    "First we build the model."
   ]
  },
  {
   "cell_type": "code",
   "execution_count": 1,
   "metadata": {},
   "outputs": [
    {
     "name": "stdout",
     "output_type": "stream",
     "text": [
      "Running on PyMC3 v3.9.3\n"
     ]
    }
   ],
   "source": [
    "import numpy as np\n",
    "import pandas as pd\n",
    "import pymc3 as pm\n",
    "\n",
    "print(f\"Running on PyMC3 v{pm.__version__}\")"
   ]
  },
  {
   "cell_type": "code",
   "execution_count": 3,
   "metadata": {
    "scrolled": true
   },
   "outputs": [],
   "source": [
    "# Load the data\n",
    "try:"
<<<<<<< HEAD
        "returns = pd.read_csv(\"SP500.csv\"), index_col=0, parse_dates=True)"
=======
        "returns = pd.read_csv(..\data\"SP500.csv\"), index_col=0, parse_dates=True)"
>>>>>>> 4705a487
    "except:"
        "returns = pd.read_csv(pm.get_data(SP500.csv, index_col=0, parse_dates=True)"
   ]
  },
  {
   "cell_type": "code",
   "execution_count": 4,
   "metadata": {},
   "outputs": [],
   "source": [
    "# Stochastic volatility example\n",
    "with pm.Model() as model:\n",
    "    sigma = pm.Exponential(\"sigma\", 1.0 / 0.02, testval=0.1)\n",
    "    nu = pm.Exponential(\"nu\", 1.0 / 10)\n",
    "    s = pm.GaussianRandomWalk(\"s\", sigma ** -2, shape=returns.shape[0])\n",
    "    r = pm.StudentT(\"r\", nu, lam=np.exp(-2 * s), observed=returns[\"change\"])"
   ]
  },
  {
   "cell_type": "markdown",
   "metadata": {},
   "source": [
    "Then we call the `profile` function and summarize its return values."
   ]
  },
  {
   "cell_type": "code",
   "execution_count": 5,
   "metadata": {},
   "outputs": [
    {
     "name": "stderr",
     "output_type": "stream",
     "text": [
      "Function profiling\n",
      "==================\n",
      "  Message: /home/amit/Work/OpenSourceDev/pymc3/pymc3/model.py:1192\n",
      "  Time in 1000 calls to Function.__call__: 2.042763e-01s\n",
      "  Time in Function.fn.__call__: 1.832466e-01s (89.705%)\n",
      "  Time in thunks: 1.743519e-01s (85.351%)\n",
      "  Total compile time: 7.987223e-01s\n",
      "    Number of Apply nodes: 22\n",
      "    Theano Optimizer time: 7.478609e-01s\n",
      "       Theano validate time: 2.320766e-03s\n",
      "    Theano Linker time (includes C, CUDA code generation/compiling): 3.071356e-02s\n",
      "       Import time 1.030779e-02s\n",
      "       Node make_thunk time 2.952695e-02s\n",
      "           Node Elemwise{Composite{Switch(Cast{int8}((GT(Composite{exp((i0 * i1))}(i0, i1), i2) * i3 * GT(inv(sqrt(Composite{exp((i0 * i1))}(i0, i1))), i2))), (((i4 + (i5 * log(((i6 * Composite{exp((i0 * i1))}(i0, i1)) / i7)))) - i8) - (i5 * i9 * log1p(((Composite{exp((i0 * i1))}(i0, i1) * i10) / i7)))), i11)}}(TensorConstant{(1,) of -2.0}, s, TensorConstant{(1,) of 0}, Elemwise{gt,no_inplace}.0, Elemwise{Composite{scalar_gammaln((i0 * i1))}}.0, TensorConstant{(1,) of 0.5}, TensorConstant{(1,) of 0...8861837907}, InplaceDimShuffle{x}.0, Elemwise{Composite{scalar_gammaln((i0 * i1))}}.0, Elemwise{add,no_inplace}.0, TensorConstant{[1.0435322..54666e-07]}, TensorConstant{(1,) of -inf}) time 2.954960e-03s\n",
      "           Node Elemwise{Composite{(Switch(Cast{int8}(GE(i0, i1)), (i2 - (i3 * i0)), i4) + i5)}}[(0, 0)](nu, TensorConstant{0}, TensorConstant{-2.3025850929940455}, TensorConstant{0.1}, TensorConstant{-inf}, nu_log__) time 2.277613e-03s\n",
      "           Node Elemwise{Composite{Switch(i0, (i1 * ((-(i2 * sqr((i3 - i4)))) + i5)), i6)}}(Elemwise{Composite{Cast{int8}(GT(i0, i1))}}.0, TensorConstant{(1,) of 0.5}, Elemwise{Composite{inv(sqr(i0))}}[(0, 0)].0, Subtensor{int64::}.0, Subtensor{:int64:}.0, Elemwise{Composite{log((i0 * i1))}}.0, TensorConstant{(1,) of -inf}) time 2.170801e-03s\n",
      "           Node Elemwise{Composite{(Switch(Cast{int8}(GE(i0, i1)), (i2 - (i3 * i0)), i4) + i5)}}(sigma, TensorConstant{0}, TensorConstant{3.912023005428146}, TensorConstant{50.0}, TensorConstant{-inf}, sigma_log__) time 2.163649e-03s\n",
      "           Node Elemwise{Composite{scalar_gammaln((i0 * i1))}}(TensorConstant{(1,) of 0.5}, InplaceDimShuffle{x}.0) time 1.938581e-03s\n",
      "\n",
      "Time in all call to theano.grad() 0.000000e+00s\n",
      "Time since theano import 5.477s\n",
      "Class\n",
      "---\n",
      "<% time> <sum %> <apply time> <time per call> <type> <#call> <#apply> <Class name>\n",
      "  93.1%    93.1%       0.162s       1.16e-05s     C    14000      14   theano.tensor.elemwise.Elemwise\n",
      "   5.8%    99.0%       0.010s       3.39e-06s     C     3000       3   theano.tensor.elemwise.Sum\n",
      "   0.5%    99.5%       0.001s       4.64e-07s     C     2000       2   theano.tensor.elemwise.DimShuffle\n",
      "   0.3%    99.8%       0.001s       2.97e-07s     C     2000       2   theano.tensor.subtensor.Subtensor\n",
      "   0.2%   100.0%       0.000s       3.08e-07s     C     1000       1   theano.tensor.opt.MakeVector\n",
      "   ... (remaining 0 Classes account for   0.00%(0.00s) of the runtime)\n",
      "\n",
      "Ops\n",
      "---\n",
      "<% time> <sum %> <apply time> <time per call> <type> <#call> <#apply> <Op name>\n",
      "  87.9%    87.9%       0.153s       1.53e-04s     C     1000        1   Elemwise{Composite{Switch(Cast{int8}((GT(Composite{exp((i0 * i1))}(i0, i1), i2) * i3 * GT(inv(sqrt(Composite{exp((i0 * i1))}(i0, i1))), i2))), (((i4 + (i5 * log(((i6 * Composite{exp((i0 * i1))}(i0, i1)) / i7)))) - i8) - (i5 * i9 * log1p(((Composite{exp((i0 * i1))}(i0, i1) * i10) / i7)))), i11)}}\n",
      "   5.8%    93.7%       0.010s       3.39e-06s     C     3000        3   Sum{acc_dtype=float64}\n",
      "   3.4%    97.1%       0.006s       5.88e-06s     C     1000        1   Elemwise{Composite{Switch(i0, (i1 * ((-(i2 * sqr((i3 - i4)))) + i5)), i6)}}\n",
      "   0.5%    97.6%       0.001s       4.64e-07s     C     2000        2   InplaceDimShuffle{x}\n",
      "   0.4%    98.0%       0.001s       3.19e-07s     C     2000        2   Elemwise{Composite{scalar_gammaln((i0 * i1))}}\n",
      "   0.3%    98.3%       0.000s       2.49e-07s     C     2000        2   Elemwise{exp,no_inplace}\n",
      "   0.2%    98.5%       0.000s       3.47e-07s     C     1000        1   Elemwise{Composite{(Switch(Cast{int8}(GE(i0, i1)), (i2 - (i3 * i0)), i4) + i5)}}[(0, 0)]\n",
      "   0.2%    98.7%       0.000s       3.37e-07s     C     1000        1   Elemwise{Composite{(Switch(Cast{int8}(GE(i0, i1)), (i2 - (i3 * i0)), i4) + i5)}}\n",
      "   0.2%    98.9%       0.000s       3.35e-07s     C     1000        1   Subtensor{int64::}\n",
      "   0.2%    99.1%       0.000s       3.30e-07s     C     1000        1   Elemwise{Composite{log((i0 * i1))}}\n",
      "   0.2%    99.2%       0.000s       3.08e-07s     C     1000        1   MakeVector{dtype='float64'}\n",
      "   0.2%    99.4%       0.000s       2.86e-07s     C     1000        1   Elemwise{add,no_inplace}\n",
      "   0.2%    99.6%       0.000s       2.83e-07s     C     1000        1   Elemwise{Composite{Cast{int8}(GT(i0, i1))}}\n",
      "   0.1%    99.7%       0.000s       2.58e-07s     C     1000        1   Subtensor{:int64:}\n",
      "   0.1%    99.8%       0.000s       2.28e-07s     C     1000        1   Elemwise{gt,no_inplace}\n",
      "   0.1%    99.9%       0.000s       1.50e-07s     C     1000        1   Elemwise{Composite{inv(sqrt(inv(sqr(i0))))}}[(0, 0)]\n",
      "   0.1%   100.0%       0.000s       1.30e-07s     C     1000        1   Elemwise{Composite{inv(sqr(i0))}}[(0, 0)]\n",
      "   ... (remaining 0 Ops account for   0.00%(0.00s) of the runtime)\n",
      "\n",
      "Apply\n",
      "------\n",
      "<% time> <sum %> <apply time> <time per call> <#call> <id> <Apply name>\n",
      "  87.9%    87.9%       0.153s       1.53e-04s   1000    14   Elemwise{Composite{Switch(Cast{int8}((GT(Composite{exp((i0 * i1))}(i0, i1), i2) * i3 * GT(inv(sqrt(Composite{exp((i0 * i1))}(i0, i1))), i2))), (((i4 + (i5 * log(((i6 * Composite{exp((i0 * i1))}(i0, i1)) / i7)))) - i8) - (i5 * i9 * log1p(((Composite{exp((i0 * i1))}(i0, i1) * i10) / i7)))), i11)}}(TensorConstant{(1,) of -2.0}, s, TensorConstant{(1,) of 0}, Elemwise{gt,no_inplace}.0, Elemwise{Composite{scalar_gammaln((i0 * i1))}}.0, TensorConstant{(1,)\n",
      "   3.4%    91.3%       0.006s       5.88e-06s   1000    18   Elemwise{Composite{Switch(i0, (i1 * ((-(i2 * sqr((i3 - i4)))) + i5)), i6)}}(Elemwise{Composite{Cast{int8}(GT(i0, i1))}}.0, TensorConstant{(1,) of 0.5}, Elemwise{Composite{inv(sqr(i0))}}[(0, 0)].0, Subtensor{int64::}.0, Subtensor{:int64:}.0, Elemwise{Composite{log((i0 * i1))}}.0, TensorConstant{(1,) of -inf})\n",
      "   2.9%    94.2%       0.005s       5.02e-06s   1000    19   Sum{acc_dtype=float64}(Elemwise{Composite{Switch(i0, (i1 * ((-(i2 * sqr((i3 - i4)))) + i5)), i6)}}.0)\n",
      "   2.9%    97.0%       0.005s       4.99e-06s   1000    17   Sum{acc_dtype=float64}(Elemwise{Composite{Switch(Cast{int8}((GT(Composite{exp((i0 * i1))}(i0, i1), i2) * i3 * GT(inv(sqrt(Composite{exp((i0 * i1))}(i0, i1))), i2))), (((i4 + (i5 * log(((i6 * Composite{exp((i0 * i1))}(i0, i1)) / i7)))) - i8) - (i5 * i9 * log1p(((Composite{exp((i0 * i1))}(i0, i1) * i10) / i7)))), i11)}}.0)\n",
      "   0.3%    97.3%       0.001s       5.51e-07s   1000     4   InplaceDimShuffle{x}(nu)\n",
      "   0.2%    97.6%       0.000s       4.05e-07s   1000     8   Elemwise{Composite{scalar_gammaln((i0 * i1))}}(TensorConstant{(1,) of 0.5}, InplaceDimShuffle{x}.0)\n",
      "   0.2%    97.8%       0.000s       3.76e-07s   1000     6   InplaceDimShuffle{x}(sigma)\n",
      "   0.2%    98.0%       0.000s       3.47e-07s   1000    15   Elemwise{Composite{(Switch(Cast{int8}(GE(i0, i1)), (i2 - (i3 * i0)), i4) + i5)}}[(0, 0)](nu, TensorConstant{0}, TensorConstant{-2.3025850929940455}, TensorConstant{0.1}, TensorConstant{-inf}, nu_log__)\n",
      "   0.2%    98.2%       0.000s       3.39e-07s   1000     1   Elemwise{exp,no_inplace}(sigma_log__)\n",
      "   0.2%    98.4%       0.000s       3.37e-07s   1000     5   Elemwise{Composite{(Switch(Cast{int8}(GE(i0, i1)), (i2 - (i3 * i0)), i4) + i5)}}(sigma, TensorConstant{0}, TensorConstant{3.912023005428146}, TensorConstant{50.0}, TensorConstant{-inf}, sigma_log__)\n",
      "   0.2%    98.6%       0.000s       3.35e-07s   1000     3   Subtensor{int64::}(s, Constant{1})\n",
      "   0.2%    98.7%       0.000s       3.30e-07s   1000    16   Elemwise{Composite{log((i0 * i1))}}(TensorConstant{(1,) of 0...4309189535}, Elemwise{Composite{inv(sqr(i0))}}[(0, 0)].0)\n",
      "   0.2%    98.9%       0.000s       3.08e-07s   1000    20   MakeVector{dtype='float64'}(__logp_sigma_log__, __logp_nu_log__, __logp_s, __logp_r)\n",
      "   0.2%    99.1%       0.000s       2.86e-07s   1000     7   Elemwise{add,no_inplace}(TensorConstant{(1,) of 1.0}, InplaceDimShuffle{x}.0)\n",
      "   0.2%    99.2%       0.000s       2.83e-07s   1000    12   Elemwise{Composite{Cast{int8}(GT(i0, i1))}}(Elemwise{Composite{inv(sqrt(inv(sqr(i0))))}}[(0, 0)].0, TensorConstant{(1,) of 0})\n",
      "   0.1%    99.4%       0.000s       2.58e-07s   1000     2   Subtensor{:int64:}(s, Constant{-1})\n",
      "   0.1%    99.5%       0.000s       2.33e-07s   1000    11   Elemwise{Composite{scalar_gammaln((i0 * i1))}}(TensorConstant{(1,) of 0.5}, Elemwise{add,no_inplace}.0)\n",
      "   0.1%    99.7%       0.000s       2.28e-07s   1000     9   Elemwise{gt,no_inplace}(InplaceDimShuffle{x}.0, TensorConstant{(1,) of 0})\n",
      "   0.1%    99.8%       0.000s       1.58e-07s   1000     0   Elemwise{exp,no_inplace}(nu_log__)\n",
      "   0.1%    99.8%       0.000s       1.50e-07s   1000    10   Elemwise{Composite{inv(sqrt(inv(sqr(i0))))}}[(0, 0)](InplaceDimShuffle{x}.0)\n",
      "   ... (remaining 2 Apply instances account for 0.16%(0.00s) of the runtime)\n",
      "\n",
      "Here are tips to potentially make your code run faster\n",
      "                 (if you think of new ones, suggest them on the mailing list).\n",
      "                 Test them first, as they are not guaranteed to always provide a speedup.\n",
      "  - Try the Theano flag floatX=float32\n",
      "We don't know if amdlibm will accelerate this scalar op. scalar_gammaln\n",
      "We don't know if amdlibm will accelerate this scalar op. scalar_gammaln\n",
      "  - Try installing amdlibm and set the Theano flag lib.amdlibm=True. This speeds up only some Elemwise operation.\n"
     ]
    }
   ],
   "source": [
    "# Profiling of the logp call\n",
    "model.profile(model.logpt).summary()"
   ]
  },
  {
   "cell_type": "code",
   "execution_count": 6,
   "metadata": {},
   "outputs": [
    {
     "name": "stderr",
     "output_type": "stream",
     "text": [
      "Function profiling\n",
      "==================\n",
      "  Message: /home/amit/Work/OpenSourceDev/pymc3/pymc3/model.py:1192\n",
      "  Time in 1000 calls to Function.__call__: 2.495768e-01s\n",
      "  Time in Function.fn.__call__: 2.238679e-01s (89.699%)\n",
      "  Time in thunks: 2.018890e-01s (80.893%)\n",
      "  Total compile time: 1.827419e+00s\n",
      "    Number of Apply nodes: 47\n",
      "    Theano Optimizer time: 1.549069e+00s\n",
      "       Theano validate time: 8.029699e-03s\n",
      "    Theano Linker time (includes C, CUDA code generation/compiling): 2.464304e-01s\n",
      "       Import time 1.863251e-01s\n",
      "       Node make_thunk time 2.439311e-01s\n",
      "           Node Elemwise{Composite{Switch(i0, ((i1 * i2 * i3 * i4) / i5), i6)}}(Elemwise{Composite{Cast{int8}((GT(i0, i1) * i2 * GT(inv(sqrt(i0)), i1)))}}.0, TensorConstant{(1,) of 0.5}, Elemwise{add,no_inplace}.0, Elemwise{Composite{exp((i0 * i1))}}.0, TensorConstant{[1.0435322..54666e-07]}, Elemwise{Add}[(0, 1)].0, TensorConstant{(1,) of 0}) time 3.346968e-02s\n",
      "           Node Elemwise{switch,no_inplace}(Elemwise{Composite{Cast{int8}(GT(i0, i1))}}.0, TensorConstant{(1,) of 1.0}, TensorConstant{(1,) of 0.0}) time 3.334451e-02s\n",
      "           Node Shape_i{0}(s) time 2.912211e-02s\n",
      "           Node Elemwise{Composite{inv(sqr(i0))}}(sigma) time 2.812171e-02s\n",
      "           Node Elemwise{Composite{Switch(i0, (i1 * sqr((i2 - i3))), i4)}}(Elemwise{Composite{Cast{int8}(GT(i0, i1))}}.0, TensorConstant{(1,) of 0.5}, Subtensor{int64::}.0, Subtensor{:int64:}.0, TensorConstant{(1,) of 0}) time 1.561642e-02s\n",
      "\n",
      "Time in all call to theano.grad() 2.058767e+00s\n",
      "Time since theano import 9.911s\n",
      "Class\n",
      "---\n",
      "<% time> <sum %> <apply time> <time per call> <type> <#call> <#apply> <Class name>\n",
      "  72.2%    72.2%       0.146s       5.83e-06s     C    25000      25   theano.tensor.elemwise.Elemwise\n",
      "  17.6%    89.8%       0.036s       5.09e-06s     C     7000       7   theano.tensor.elemwise.Sum\n",
      "   5.1%    94.9%       0.010s       5.13e-06s     C     2000       2   theano.tensor.subtensor.IncSubtensor\n",
      "   1.7%    96.7%       0.003s       3.50e-06s     C     1000       1   theano.tensor.basic.Join\n",
      "   1.4%    98.1%       0.003s       2.85e-06s     C     1000       1   theano.tensor.basic.Alloc\n",
      "   0.9%    99.0%       0.002s       4.49e-07s     C     4000       4   theano.tensor.elemwise.DimShuffle\n",
      "   0.4%    99.4%       0.001s       4.38e-07s     C     2000       2   theano.tensor.subtensor.Subtensor\n",
      "   0.3%    99.7%       0.001s       3.29e-07s     C     2000       2   theano.tensor.basic.Reshape\n",
      "   0.2%    99.9%       0.000s       3.31e-07s     C     1000       1   theano.compile.ops.Shape_i\n",
      "   0.1%   100.0%       0.000s       1.12e-07s     C     2000       2   theano.compile.ops.Rebroadcast\n",
      "   ... (remaining 0 Classes account for   0.00%(0.00s) of the runtime)\n",
      "\n",
      "Ops\n",
      "---\n",
      "<% time> <sum %> <apply time> <time per call> <type> <#call> <#apply> <Op name>\n",
      "  20.5%    20.5%       0.041s       4.14e-05s     C     1000        1   Elemwise{Composite{Switch(i0, (-log1p((i1 / i2))), i3)}}\n",
      "  17.6%    38.2%       0.036s       5.09e-06s     C     7000        7   Sum{acc_dtype=float64}\n",
      "  16.6%    54.8%       0.034s       3.36e-05s     C     1000        1   Elemwise{Composite{Cast{int8}((GT(i0, i1) * i2 * GT(inv(sqrt(i0)), i1)))}}\n",
      "  12.9%    67.7%       0.026s       2.59e-05s     C     1000        1   Elemwise{Composite{exp((i0 * i1))}}\n",
      "   4.6%    72.2%       0.009s       2.30e-06s     C     4000        4   Elemwise{switch,no_inplace}\n",
      "   3.8%    76.1%       0.008s       7.75e-06s     C     1000        1   Elemwise{Composite{Switch(i0, (i1 * (i2 + ((i3 * i4 * i5 * i6) / i7))), i8)}}[(0, 6)]\n",
      "   3.3%    79.4%       0.007s       6.68e-06s     C     1000        1   Elemwise{Composite{Switch(i0, ((i1 * i2 * i3 * i4) / i5), i6)}}\n",
      "   3.2%    82.5%       0.006s       6.44e-06s     C     1000        1   IncSubtensor{InplaceInc;int64::}\n",
      "   2.4%    85.0%       0.005s       4.94e-06s     C     1000        1   Elemwise{Composite{Switch(i0, (i1 * i2 * (i3 - i4)), i5)}}\n",
      "   2.3%    87.2%       0.005s       4.55e-06s     C     1000        1   Elemwise{Composite{Switch(i0, (i1 * (i2 - i3)), i4)}}\n",
      "   2.2%    89.4%       0.004s       4.42e-06s     C     1000        1   Elemwise{Composite{Switch(i0, (i1 * sqr((i2 - i3))), i4)}}\n",
      "   1.9%    91.3%       0.004s       3.83e-06s     C     1000        1   IncSubtensor{InplaceInc;:int64:}\n",
      "   1.7%    93.1%       0.003s       3.50e-06s     C     1000        1   Join\n",
      "   1.4%    94.5%       0.003s       2.85e-06s     C     1000        1   Alloc\n",
      "   1.0%    95.5%       0.002s       2.09e-06s     C     1000        1   Elemwise{mul,no_inplace}\n",
      "   0.9%    96.4%       0.002s       4.49e-07s     C     4000        4   InplaceDimShuffle{x}\n",
      "   0.4%    96.8%       0.001s       8.92e-07s     C     1000        1   Elemwise{Add}[(0, 1)]\n",
      "   0.4%    97.2%       0.001s       7.88e-07s     C     1000        1   Elemwise{Composite{(Switch(Cast{int8}(GE(i0, i1)), (i2 * i0), i1) + i3 + (i4 * (((i5 * i6 * Composite{inv(Composite{(sqr(i0) * i0)}(i0))}(i7)) / i8) - (i9 * Composite{inv(Composite{(sqr(i0) * i0)}(i0))}(i7))) * (i10 ** i11) * inv(Composite{(sqr(i0) * i0)}(i0)) * i0))}}[(0, 0)]\n",
      "   0.4%    97.6%       0.001s       3.89e-07s     C     2000        2   Elemwise{exp,no_inplace}\n",
      "   0.4%    98.0%       0.001s       7.70e-07s     C     1000        1   Elemwise{Composite{(Switch(Cast{int8}(GE(i0, i1)), (i2 * i0), i1) + i3 + (i4 * i5 * psi((i4 * (i6 + i0))) * i0) + (i7 * i8) + (i4 * i9 * psi((i4 * i0)) * i0) + (i4 * i10 * i0) + i11)}}[(0, 0)]\n",
      "   ... (remaining 11 Ops account for   2.00%(0.00s) of the runtime)\n",
      "\n",
      "Apply\n",
      "------\n",
      "<% time> <sum %> <apply time> <time per call> <#call> <id> <Apply name>\n",
      "  20.5%    20.5%       0.041s       4.14e-05s   1000    19   Elemwise{Composite{Switch(i0, (-log1p((i1 / i2))), i3)}}(Elemwise{Composite{Cast{int8}((GT(i0, i1) * i2 * GT(inv(sqrt(i0)), i1)))}}.0, Elemwise{mul,no_inplace}.0, InplaceDimShuffle{x}.0, TensorConstant{(1,) of 0})\n",
      "  16.6%    37.2%       0.034s       3.36e-05s   1000    15   Elemwise{Composite{Cast{int8}((GT(i0, i1) * i2 * GT(inv(sqrt(i0)), i1)))}}(Elemwise{Composite{exp((i0 * i1))}}.0, TensorConstant{(1,) of 0}, Elemwise{gt,no_inplace}.0)\n",
      "  12.9%    50.0%       0.026s       2.59e-05s   1000     5   Elemwise{Composite{exp((i0 * i1))}}(TensorConstant{(1,) of -2.0}, s)\n",
      "   3.8%    53.9%       0.008s       7.75e-06s   1000    35   Elemwise{Composite{Switch(i0, (i1 * (i2 + ((i3 * i4 * i5 * i6) / i7))), i8)}}[(0, 6)](Elemwise{Composite{Cast{int8}((GT(i0, i1) * i2 * GT(inv(sqrt(i0)), i1)))}}.0, TensorConstant{(1,) of -2.0}, TensorConstant{(1,) of 0.5}, TensorConstant{(1,) of -0.5}, Elemwise{add,no_inplace}.0, TensorConstant{[1.0435322..54666e-07]}, Elemwise{Composite{exp((i0 * i1))}}.0, Elemwise{Add}[(0, 1)].0, TensorConstant{(1,) of 0})\n",
      "   3.3%    57.2%       0.007s       6.68e-06s   1000    32   Elemwise{Composite{Switch(i0, ((i1 * i2 * i3 * i4) / i5), i6)}}(Elemwise{Composite{Cast{int8}((GT(i0, i1) * i2 * GT(inv(sqrt(i0)), i1)))}}.0, TensorConstant{(1,) of 0.5}, Elemwise{add,no_inplace}.0, Elemwise{Composite{exp((i0 * i1))}}.0, TensorConstant{[1.0435322..54666e-07]}, Elemwise{Add}[(0, 1)].0, TensorConstant{(1,) of 0})\n",
      "   3.2%    60.4%       0.006s       6.44e-06s   1000    38   IncSubtensor{InplaceInc;int64::}(Elemwise{Composite{Switch(i0, (i1 * (i2 + ((i3 * i4 * i5 * i6) / i7))), i8)}}[(0, 6)].0, Elemwise{Composite{Switch(i0, (i1 * i2 * (i3 - i4)), i5)}}.0, Constant{1})\n",
      "   2.6%    62.9%       0.005s       5.17e-06s   1000    37   Sum{acc_dtype=float64}(Alloc.0)\n",
      "   2.5%    65.5%       0.005s       5.13e-06s   1000    36   Sum{acc_dtype=float64}(Elemwise{Composite{Switch(i0, ((i1 * i2 * i3 * i4) / i5), i6)}}.0)\n",
      "   2.5%    68.0%       0.005s       5.08e-06s   1000    31   Sum{acc_dtype=float64}(Elemwise{Switch}.0)\n",
      "   2.5%    70.5%       0.005s       5.08e-06s   1000    33   Sum{acc_dtype=float64}(Elemwise{Composite{Switch(i0, (i1 * sqr((i2 - i3))), i4)}}.0)\n",
      "   2.5%    73.0%       0.005s       5.08e-06s   1000    28   Sum{acc_dtype=float64}(Elemwise{Composite{Switch(i0, (-log1p((i1 / i2))), i3)}}.0)\n",
      "   2.5%    75.5%       0.005s       5.04e-06s   1000    29   Sum{acc_dtype=float64}(Elemwise{switch,no_inplace}.0)\n",
      "   2.5%    78.0%       0.005s       5.03e-06s   1000    30   Sum{acc_dtype=float64}(Elemwise{switch,no_inplace}.0)\n",
      "   2.4%    80.4%       0.005s       4.94e-06s   1000    25   Elemwise{Composite{Switch(i0, (i1 * i2 * (i3 - i4)), i5)}}(Elemwise{Composite{Cast{int8}(GT(i0, i1))}}.0, TensorConstant{(1,) of -1.0}, InplaceDimShuffle{x}.0, Subtensor{int64::}.0, Subtensor{:int64:}.0, TensorConstant{(1,) of 0})\n",
      "   2.3%    82.7%       0.005s       4.55e-06s   1000    24   Elemwise{Composite{Switch(i0, (i1 * (i2 - i3)), i4)}}(Elemwise{Composite{Cast{int8}(GT(i0, i1))}}.0, InplaceDimShuffle{x}.0, Subtensor{int64::}.0, Subtensor{:int64:}.0, TensorConstant{(1,) of 0})\n",
      "   2.2%    84.9%       0.004s       4.42e-06s   1000    26   Elemwise{Composite{Switch(i0, (i1 * sqr((i2 - i3))), i4)}}(Elemwise{Composite{Cast{int8}(GT(i0, i1))}}.0, TensorConstant{(1,) of 0.5}, Subtensor{int64::}.0, Subtensor{:int64:}.0, TensorConstant{(1,) of 0})\n",
      "   1.9%    86.8%       0.004s       3.83e-06s   1000    41   IncSubtensor{InplaceInc;:int64:}(IncSubtensor{InplaceInc;int64::}.0, Elemwise{Composite{Switch(i0, (i1 * (i2 - i3)), i4)}}.0, Constant{-1})\n",
      "   1.7%    88.5%       0.003s       3.50e-06s   1000    46   Join(TensorConstant{0}, Rebroadcast{1}.0, Rebroadcast{1}.0, (d__logp/ds))\n",
      "   1.6%    90.1%       0.003s       3.17e-06s   1000    22   Elemwise{Switch}(Elemwise{Composite{Cast{int8}((GT(i0, i1) * i2 * GT(inv(sqrt(i0)), i1)))}}.0, TensorConstant{(1,) of 1.0}, TensorConstant{(1,) of 0.0})\n",
      "   1.4%    91.5%       0.003s       2.92e-06s   1000    21   Elemwise{switch,no_inplace}(Elemwise{Composite{Cast{int8}((GT(i0, i1) * i2 * GT(inv(sqrt(i0)), i1)))}}.0, TensorConstant{(1,) of -0..4309189535}, TensorConstant{(1,) of 0})\n",
      "   ... (remaining 27 Apply instances account for 8.47%(0.02s) of the runtime)\n",
      "\n",
      "Here are tips to potentially make your code run faster\n",
      "                 (if you think of new ones, suggest them on the mailing list).\n",
      "                 Test them first, as they are not guaranteed to always provide a speedup.\n",
      "  - Try the Theano flag floatX=float32\n",
      "We don't know if amdlibm will accelerate this scalar op. psi\n",
      "We don't know if amdlibm will accelerate this scalar op. psi\n",
      "  - Try installing amdlibm and set the Theano flag lib.amdlibm=True. This speeds up only some Elemwise operation.\n"
     ]
    }
   ],
   "source": [
    "# Profiling of the gradient call dlogp/dx\n",
    "model.profile(pm.gradient(model.logpt, model.vars)).summary()"
   ]
  },
  {
   "cell_type": "code",
   "execution_count": 7,
   "metadata": {},
   "outputs": [
    {
     "name": "stdout",
     "output_type": "stream",
     "text": [
      "pymc3  3.9.3\n",
      "numpy  1.18.5\n",
      "pandas 1.0.5\n",
      "last updated: Sun Aug 30 2020 \n",
      "\n",
      "CPython 3.8.3\n",
      "IPython 7.16.1\n",
      "watermark 2.0.2\n"
     ]
    }
   ],
   "source": [
    "%load_ext watermark\n",
    "%watermark -n -u -v -iv -w -p theano xarray"
   ]
  }
 ],
 "metadata": {
  "anaconda-cloud": {},
  "kernelspec": {
   "display_name": "Python 3",
   "language": "python",
   "name": "python3"
  },
  "language_info": {
   "codemirror_mode": {
    "name": "ipython",
    "version": 3
   },
   "file_extension": ".py",
   "mimetype": "text/x-python",
   "name": "python",
   "nbconvert_exporter": "python",
   "pygments_lexer": "ipython3",
   "version": "3.8.3"
  }
 },
 "nbformat": 4,
 "nbformat_minor": 4
}<|MERGE_RESOLUTION|>--- conflicted
+++ resolved
@@ -41,11 +41,8 @@
    "source": [
     "# Load the data\n",
     "try:"
-<<<<<<< HEAD
         "returns = pd.read_csv(\"SP500.csv\"), index_col=0, parse_dates=True)"
-=======
         "returns = pd.read_csv(..\data\"SP500.csv\"), index_col=0, parse_dates=True)"
->>>>>>> 4705a487
     "except:"
         "returns = pd.read_csv(pm.get_data(SP500.csv, index_col=0, parse_dates=True)"
    ]
