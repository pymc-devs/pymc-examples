--- conflicted
+++ resolved
@@ -279,7 +279,6 @@
   year          = {2012}
 }
 @book{wilkinson2005grammar,
-<<<<<<< HEAD
   title={The Grammar of Graphics},
   author={Wilkinson, Leland},
   year={2005},
@@ -288,20 +287,10 @@
   issn={1431-8784},
   isbn={978-0-387-24544-7}
 }
-
 @book{roback2021beyond,
   title={Beyond multiple linear regression: Applied generalized linear models and multilevel models in R},
   author={Roback, P., and Legler, J.},
   year={2021},
   publisher={CRC Press},
   url={https://bookdown.org/roback/bookdown-BeyondMLR/}
-=======
-  title         = {The Grammar of Graphics},
-  author        = {Wilkinson, Leland},
-  year          = {2005},
-  publisher     = {Springer},
-  doi           = {https://doi.org/10.1007/0-387-28695-0},
-  issn          = {1431-8784},
-  isbn          = {978-0-387-24544-7}
->>>>>>> cb2ae3fc
 }