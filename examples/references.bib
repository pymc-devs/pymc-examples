@article{ando2007bayesian,
  title         = {Bayesian predictive information criterion for the evaluation of hierarchical Bayesian and empirical Bayes models},
  author        = {Ando, Tomohiro},
  journal       = {Biometrika},
  volume        = {94},
  number        = {2},
  pages         = {443--458},
  year          = {2007},
  publisher     = {Oxford University Press},
  doi           = {10.1093/biomet/asm017}
}
@book{angrist2008harmless,
  title         = {Mostly Harmless Econometrics},
  author        = {Angrist, Joshua and Pischke, Jörn-Steffen},
  year          = {2008},
  publisher     = {Princeton University Press}
}
@book{aronow2019agnostic,
  title         = {Foundations of Agnostic Statistics},
  author        = {Aronow, Peter and Miller, Benjamin},
  year          = {2019},
  publisher     = {Cambridge University Press}
}
@article{baio2010bayesian,
  title         = {Bayesian hierarchical model for the prediction of football results},
  author        = {Baio, Gianluca and Blangiardo, Marta},
  journal       = {Journal of Applied Statistics},
  volume        = {37},
  number        = {2},
  pages         = {253--264},
  year          = {2010},
  publisher     = {Taylor \& Francis}
}
@article{bali2003gev,
  title         = {The generalized extreme value distribution},
  journal       = {Economics Letters},
  volume        = {79},
  number        = {3},
  pages         = {423--427},
  year          = {2003},
  issn          = {0165-1765},
  doi           = {https://doi.org/10.1016/S0165-1765(03)00035-1},
  url           = {https://www.sciencedirect.com/science/article/pii/S0165176503000351},
  author        = {Turan G. Bali}
}
@article{bauer2005probing,
  title         = {Probing interactions in fixed and multilevel regression: Inferential and graphical techniques},
  author        = {Bauer, Daniel J and Curran, Patrick J},
  journal       = {Multivariate behavioral research},
  volume        = {40},
  number        = {3},
  pages         = {373--400},
  year          = {2005},
  publisher     = {Taylor \& Francis}
}
@book{berry1996statistics,
  title         = {Statistics: a Bayesian perspective},
  author        = {Berry, Donald A},
  year          = {1996},
  publisher     = {Duxbury Press}
}
@article{bertrand2004much,
  title         = {How much should we trust differences-in-differences estimates?},
  author        = {Bertrand, Marianne and Duflo, Esther and Mullainathan, Sendhil},
  journal       = {The Quarterly journal of economics},
  volume        = {119},
  number        = {1},
  pages         = {249--275},
  year          = {2004},
  publisher     = {MIT Press}
}
@article{besag1991bayesian,
  title         = {Bayesian image restoration, with two applications in spatial statistics},
  author        = {Besag, Julian and York, Jeremy and Molli{\'e}, Annie},
  journal       = {Annals of the institute of statistical mathematics},
  volume        = {43},
  number        = {1},
  pages         = {1--20},
  year          = {1991},
  publisher     = {Springer}
}
@article{bonilla2007multioutput,
  title         = {Multi-task Gaussian process prediction},
  author        = {Bonilla, Edwin V and Chai, Kian and Williams, Christopher},
  journal       = {Advances in neural information processing systems},
  volume        = {20},
  year          = {2007},
  url           = {https://papers.nips.cc/paper/2007/hash/66368270ffd51418ec58bd793f2d9b1b-Abstract.html}
}
@book{breen1996regression,
  title         = {Regression models: Censored, sample selected, or truncated data},
  author        = {Breen, Richard and others},
  volume        = {111},
  year          = {1996},
  publisher     = {Sage}
}
@inproceedings{caprani2009gev,
  title         = "Estimating extreme highway bridge traffic load effects",
  author        = {Colin C. Caprani and Eugene J. OBrien},
  year          = "2010",
  language      = "English",
  isbn          = "9780415475570",
  pages         = "1 -- 8",
  editor        = "Hitoshi Furuta and Frangopol, {Dan M} and Masanobu Shinozuka",
  booktitle     = "Proceedings of the 10th International Conference on Structural Safety and Reliability (ICOSSAR2009)",
  publisher     = "CRC Press",
  url           = {https://citeseerx.ist.psu.edu/viewdoc/download?doi=10.1.1.722.6789\&rep=rep1\&type=pdf}
}
@article{caprani2010gev,
  title         = {The use of predictive likelihood to estimate the distribution of extreme bridge traffic load effect},
  journal       = {Structural Safety},
  volume        = {32},
  number        = {2},
  pages         = {138--144},
  year          = {2010},
  issn          = {0167-4730},
  doi           = {https://doi.org/10.1016/j.strusafe.2009.09.001},
  url           = {https://www.sciencedirect.com/science/article/pii/S016747300900071X},
  author        = {Colin C. Caprani and Eugene J. OBrien}
}
@misc{card1993minimum,
  title         = {Minimum wages and employment: A case study of the fast food industry in New Jersey and Pennsylvania},
  author        = {Card, David and Krueger, Alan B},
  year          = {1993},
  publisher     = {National Bureau of Economic Research Cambridge, Mass., USA}
}
@misc{carpenter2016hierarchical,
  title         = {Hierarchical partial pooling for repeated binary trials},
  author        = {Carpenter, Bob and Gabry, J and Goodrich, B},
  year          = {2016},
  publisher     = {Technical report. Retrieved from https://mc-stan. org/users/docum entat ion~\ldots{}}
}
@article{ChernozhukovDoubleML,
  author        = {Victor, Chernozhukov and Denis, Chetverikov and Mert, Demirer and Esther, Duflo and Christian, Hansen and Whitney, Newey and James, Robins},
  title         = {{Double/debiased machine learning for treatment and structural parameters}},
  volume        = {21},
  journal       = {The Econometrics Journal},
  number        = {1},
  publisher     = {OUP},
  pages         = {1 -- 68},
  year          = {2018},
  doi           = {https://doi.org/10.1111/ectj.12097}
}
@book{coles2001gev,
  title         = "An introduction to statistical modeling of extreme values",
  author        = "Coles, Stuart",
  publisher     = "Springer",
  series        = "Springer Series in Statistics",
  edition       = 2001,
  month         = aug,
  year          = 2001,
  address       = "London, England",
  language      = "en",
  isbn          = {978-1-85233-459-8},
  url           = {https://doi.org/10.1007/978-1-4471-3675-0}
}
@book{collett2014survival,
  title         = {Modelling Survival Data in Medical Research},
  author        = {Collett, David},
  year          = {2014},
  publisher     = {CRC Press}
}
@article{collinswilson2019,
  title         = {Ten simple rules for the computational modeling of behavioral data},
  author        = {Wilson, Robert C and Collins, Anne GE},
  editor        = {Behrens, Timothy E},
  volume        = 8,
  year          = 2019,
  month         = {nov},
  pub_date      = {2019-11-26},
  pages         = {e49547},
  citation      = {eLife 2019;8:e49547},
  doi           = {10.7554/eLife.49547},
  abstract      = {Computational modeling of behavior has revolutionized psychology and neuroscience. By fitting models to experimental data we can probe the algorithms underlying behavior, find neural correlates of computational variables and better understand the effects of drugs, illness and interventions. But with great power comes great responsibility. Here, we offer ten simple rules to ensure that computational modeling is used with care and yields meaningful insights. In particular, we present a beginner-friendly, pragmatic and details-oriented introduction on how to relate models to data. What, exactly, can a model tell us about the mind? To answer this, we apply our rules to the simplest modeling techniques most accessible to beginning modelers and illustrate them with examples and code available online. However, most rules apply to more advanced techniques. Our hope is that by following our guidelines, researchers will avoid many pitfalls and unleash the power of computational modeling on their own data.},
  keywords      = {computational modeling, model fitting, validation, reproducibility},
  journal       = {eLife},
  issn          = {2050-084X},
  publisher     = {eLife Sciences Publications, Ltd}
}
@book{cunningham2021causal,
  title         = {Causal inference: The Mixtape},
  author        = {Cunningham, Scott},
  year          = {2021},
  publisher     = {Yale University Press}
}
@book{daniels2024bnp,
  title         = {Bayesian Nonparametrics for Causal Inference and Missing Data},
  author        = {Daniels, Michael and Linero, Antonio and Roy Jason},
  year          = {2024},
  publisher     = {CRC Press}
}
@article{Dickey1970,
  author        = {James M. Dickey and B. P. Lientz},
  title         = {{The Weighted Likelihood Ratio, Sharp Hypotheses about Chances, the Order of a Markov Chain}},
  volume        = {41},
  journal       = {The Annals of Mathematical Statistics},
  number        = {1},
  publisher     = {Institute of Mathematical Statistics},
  pages         = {214 -- 226},
  year          = {1970},
  doi           = {10.1214/aoms/1177697203}
}
@article{efron1975data,
  title         = {Data analysis using Stein's estimator and its generalizations},
  author        = {Efron, Bradley and Morris, Carl},
  journal       = {Journal of the American Statistical Association},
  volume        = {70},
  number        = {350},
  pages         = {311--319},
  year          = {1975},
  publisher     = {Taylor \& Francis}
}
@book{enders2022,
  title         = {Applied Missing Data Analysis},
  author        = {Enders K, Craig},
  year          = {2022},
  publisher     = {The Guilford Press}
}
@book{facure2023causal,
  title         = {Causal Inference in Python},
  author        = {Facure, Matheus},
  year          = {2023},
  publisher     = {O'Reilly}
}
@book{fox2010bayesian,
  title         = {Bayesian item response modeling: Theory and applications},
  author        = {Fox, Jean-Paul},
  year          = {2010},
  publisher     = {Springer}
}
@book{gelman2006data,
  title         = {Data analysis using regression and multilevel/hierarchical models},
  author        = {Gelman, Andrew and Hill, Jennifer},
  year          = {2006},
  publisher     = {Cambridge university press}
}
@article{gelman2006multilevel,
  title         = {Multilevel (hierarchical) modeling: what it can and cannot do},
  author        = {Gelman, Andrew},
  journal       = {Technometrics},
  volume        = {48},
  number        = {3},
  pages         = {432--435},
  year          = {2006},
  publisher     = {Taylor \& Francis}
}
@article{gelman2008scaling,
  title         = {Scaling regression inputs by dividing by two standard deviations},
  author        = {Gelman, Andrew},
  journal       = {Statistics in medicine},
  volume        = {27},
  number        = {15},
  pages         = {2865--2873},
  year          = {2008},
  publisher     = {Wiley Online Library},
  doi           = {10.1002/sim.3107}
}
@book{gelman2013bayesian,
  title         = {Bayesian Data Analysis},
  publisher     = {Chapman and Hall/CRC},
  author        = {Gelman, Andrew and Carlin, John B. and Stern, Hal S. and Dunson, David B. and Vehtari, Aki and Rubin, Donald B.},
  year          = {2013}
}
@article{gelman2020bayesian,
  title         = {Bayesian workflow},
  author        = {Gelman, Andrew and Vehtari, Aki and Simpson, Daniel and Margossian, Charles C and Carpenter, Bob and Yao, Yuling and Kennedy, Lauren and Gabry, Jonah and B{\"u}rkner, Paul-Christian and Modr{\'a}k, Martin},
  journal       = {arXiv preprint arXiv:2011.01808},
  year          = {2020},
  url           = {https://arxiv.org/abs/2011.01808}
}
@book{gelman2020regression,
  title         = {Regression and other stories},
  author        = {Gelman, Andrew and Hill, Jennifer and Vehtari, Aki},
  year          = {2020},
  publisher     = {Cambridge University Press}
}
@article{goldberg2001eigentaste,
  author        = {Ken Goldberg and Theresa Roeder and Chris Perkins},
  title         = {Eigentaste: A Constant Time Collaborative Filtering Algorithm},
  journal       = {Information Retrieval},
  year          = {2001},
  volume        = {4},
  pages         = {133--151}
}
@article{goodman1999,
  doi           = {10.7326/0003-4819-130-12-199906150-00008},
  url           = {https://doi.org/10.7326/0003-4819-130-12-199906150-00008},
  year          = {1999},
  month         = jun,
  publisher     = {American College of Physicians},
  volume        = {130},
  number        = {12},
  pages         = {995},
  author        = {Steven N. Goodman},
  title         = {Toward Evidence-Based Medical Statistics. 1: The P Value Fallacy},
  journal       = {Annals of Internal Medicine}
}
@article{google_causal_impact2015,
  title         = {Inferring causal impact using Bayesian structural time-series models},
  author        = {Kay H. Brodersen and Fabian Gallusser and Jim Koehler and Nicolas Remy and Steven L. Scott},
  year          = {2015},
  journal       = {Annals of Applied Statistics},
  pages         = {247--274},
  volume        = {9}
}
@misc{harper2015movielens,
  title         = {The MovieLens Datasets: History and Context},
  author        = {Harper, F. Maxwell and Konstan, Joseph A.},
  journal       = {ACM Transactions on Interactive Intelligent Systems},
  volume        = {5},
  number        = {4},
  pages         = {1--19},
  year          = {2016},
  month         = {January},
  url           = {https://doi.org/10.1145/2827872}
}
@book{hayes2017introduction,
  title         = {Introduction to mediation, moderation, and conditional process analysis: A regression-based approach},
  author        = {Hayes, Andrew F},
  year          = {2017},
  publisher     = {Guilford publications}
}
@book{hernan2020whatif,
  title         = {Causal Inference: What If},
  author        = {Hernán, MA and Robins, JM},
  year          = {2020},
  publisher     = {Chapman & Hall/CRC}
}
@article{hoffman2014nuts,
  title         = {The No-U-Turn Sampler: Adaptively Setting Path Lengths in Hamiltonian Monte Carlo},
  author        = {Hoffman, Matthew and Gelman, Andrew},
  year          = {2014},
  journal       = {Journal of Machine Learning Research},
  volume        = {15},
  issue         = {1},
  pages         = {1593--1623},
  url           = {https://dl.acm.org/doi/10.5555/2627435.2638586}
}
@misc{hogg2010data,
  title         = {Data analysis recipes: Fitting a model to data},
  author        = {David W. Hogg and Jo Bovy and Dustin Lang},
  year          = {2010},
  eprint        = {1008.4686},
  archiveprefix = {arXiv},
  primaryclass  = {astro-ph.IM}
}
@book{huntington2021effect,
  title         = {The effect: An introduction to research design and causality},
  author        = {Huntington-Klein, Nick},
  year          = {2021},
  publisher     = {Chapman and Hall/CRC}
}
@online{Huszár2019causal2,
  author        = {Husz\'{a}r, Ferenc},
  title         = {Causal Inference 2: Illustrating Interventions via a Toy Example},
  year          = {2019},
  url           = {https://www.inference.vc/causal-inference-2-illustrating-interventions-in-a-toy-example/},
  urldate       = {2023-07-01}
}
@article{iacobucci2016mean,
  title         = {Mean centering helps alleviate ``micro'' but not ``macro'' multicollinearity},
  author        = {Iacobucci, Dawn and Schneider, Matthew J and Popovich, Deidre L and Bakamitsos, Georgios A},
  journal       = {Behavior research methods},
  volume        = {48},
  number        = {4},
  pages         = {1308--1317},
  year          = {2016},
  publisher     = {Springer}
}
@article{iacobucci2017mean,
  title         = {Mean centering, multicollinearity, and moderators in multiple regression: The reconciliation redux},
  author        = {Iacobucci, Dawn and Schneider, Matthew J and Popovich, Deidre L and Bakamitsos, Georgios A},
  journal       = {Behavior research methods},
  volume        = {49},
  number        = {1},
  pages         = {403--404},
  year          = {2017},
  publisher     = {Springer}
}
@book{ivezić2014astroMLtext,
  author        = {\v{Z}eljko Ivezi\'{c} and Andrew J. Connolly and Jacob T. VanderPlas and Alexander Gray},
  doi           = {10.1515/9781400848911},
  title         = {Statistics, Data Mining, and Machine Learning in Astronomy: A Practical Python Guide for the Analysis of Survey Data},
  year          = {2014},
  publisher     = {Princeton University Press},
  isbn          = {9781400848911}
}
@book{james2021statisticallearning,
  title         = {An Introduction to Statistical Learning},
  author        = {James, Gareth ad Witten, Daniela and Hastie, Trevor and Tibshirani, Robert},
  year          = {2021},
  publisher     = {Springer},
  doi           = {https://doi.org/10.1007/978-1-0716-1418-1},
  issn          = {1431-875X},
  isbn          = {978-1-0716-1420-4}
}
@article{johnson1999,
  doi           = {10.2307/3802789},
  url           = {https://doi.org/10.2307/3802789},
  year          = {1999},
  month         = jul,
  publisher     = {{JSTOR}},
  volume        = {63},
  number        = {3},
  pages         = {763},
  author        = {Douglas H. Johnson},
  title         = {The Insignificance of Statistical Significance Testing},
  journal       = {The Journal of Wildlife Management}
}
@manual{kassambara2019datarium,
  title         = {datarium: Data Bank for Statistical Analysis and Visualization},
  author        = {Alboukadel Kassambara},
  year          = {2019},
  note          = {R package version 0.1.0},
  url           = {https://CRAN.R-project.org/package=datarium}
}
@book{kemp1985atlas,
  author        = {Kemp, I. and World Health Organization. and International Agency for Research on Cancer.},
  title         = {Atlas of cancer in Scotland, 1975-1980 : incidence and epidemiological perspective},
  publisher     = {World Health Organization ; Distributed for the International Agency for Research on Cancer by Oxford University Press] Lyon : [Oxford, UK ; New York},
  pages         = {282 p. :},
  year          = {1985},
  type          = {Book}
}
@misc{kingma2014autoencoding,
  title         = {Auto-Encoding Variational Bayes},
  author        = {Diederik P Kingma and Max Welling},
  year          = {2014},
  eprint        = {1312.6114},
  archiveprefix = {arXiv},
  primaryclass  = {stat.ML}
}
@article{koren2009matrixfactorization,
  author        = {Koren, Yehuda and Bell, Robert and Volinsky, Chris},
  journal       = {Computer},
  title         = {Matrix Factorization Techniques for Recommender Systems},
  year          = {2009},
  volume        = {42},
  number        = {8},
  pages         = {30--37},
  doi           = {10.1109/MC.2009.263}
}
@article{kruschke2011bayesian,
  title         = {Bayesian assessment of null values via parameter estimation and model comparison},
  author        = {Kruschke, John K},
  journal       = {Perspectives on Psychological Science},
  volume        = {6},
  number        = {3},
  pages         = {299--312},
  year          = {2011},
  publisher     = {Sage Publications Sage CA: Los Angeles, CA}
}
@article{kruschke2013,
  doi           = {10.1037/a0029146},
  url           = {https://doi.org/10.1037/a0029146},
  year          = {2013},
  publisher     = {American Psychological Association ({APA})},
  volume        = {142},
  number        = {2},
  pages         = {573--603},
  author        = {John K. Kruschke},
  title         = {Bayesian estimation supersedes the t test.},
  journal       = {Journal of Experimental Psychology: General}
}
@book{kruschke2014doing,
  title         = {Doing Bayesian data analysis: A tutorial with R, JAGS, and Stan},
  author        = {Kruschke, John},
  year          = {2014},
  publisher     = {Academic Press}
}
@misc{kucukelbir2015automatic,
  title         = {Automatic Variational Inference in Stan},
  author        = {Alp Kucukelbir and Rajesh Ranganath and Andrew Gelman and David M. Blei},
  year          = {2015},
  eprint        = {1506.03431},
  archiveprefix = {arXiv},
  primaryclass  = {stat.ML}
}
@book{kurzAppliedLongitudinalDataAnalysis2021,
  title         = {Applied longitudinal data analysis in brms and the tidyverse},
  author        = {Kurz, A. Solomon},
  year          = {2021},
  publisher     = {Bookdown},
  url           = {https://bookdown.org/content/4253/}
}
@incollection{leroux2000estimation,
  title         = {Estimation of disease rates in small areas: a new mixed model for spatial dependence},
  author        = {Leroux, Brian G and Lei, Xingye and Breslow, Norman},
  booktitle     = {Statistical models in epidemiology, the environment, and clinical trials},
  pages         = {179--191},
  year          = {2000},
  publisher     = {Springer}
}
@book{levy2020bayesian,
  title         = {Bayesian Psychometric Modeling},
  author        = {Levy, Roy and Mislevy, Robert J},
  year          = {2020},
  publisher     = {CRC Press}
}
@article{lewandowski2009generating,
  title         = {Generating random correlation matrices based on vines and extended onion method},
  author        = {Lewandowski, Daniel and Kurowicka, Dorota and Joe, Harry},
  journal       = {Journal of multivariate analysis},
  volume        = {100},
  number        = {9},
  pages         = {1989--2001},
  year          = {2009},
  publisher     = {Elsevier}
}
@article{LIDDELL2018328,
  title         = {Analyzing ordinal data with metric models: What could possibly go wrong?},
  author        = {Torrin M. Liddell and John K. Kruschke},
  journal       = {Journal of Experimental Social Psychology},
  volume        = {79},
  year          = {2018}
}
@book{martin2018bayesian,
  title         = {Bayesian analysis with Python: introduction to statistical modeling and probabilistic programming using PyMC3 and ArviZ},
  author        = {Martin, Osvaldo},
  year          = {2018},
  publisher     = {Packt Publishing Ltd}
}
@book{martin2021bayesian,
  title         = {Bayesian Modeling and Computation in Python},
  author        = {Martin, Osvaldo A and Kumar, Ravin and Lao, Junpeng},
  year          = {2021},
  publisher     = {Chapman and Hall/CRC},
  doi           = {10.1201/9781003019169}
}
@article{mcclelland2017multicollinearity,
  title         = {Multicollinearity is a red herring in the search for moderator variables: A guide to interpreting moderated multiple regression models and a critique of Iacobucci, Schneider, Popovich, and Bakamitsos (2016)},
  author        = {McClelland, Gary H and Irwin, Julie R and Disatnik, David and Sivan, Liron},
  journal       = {Behavior research methods},
  volume        = {49},
  number        = {1},
  pages         = {394--402},
  year          = {2017},
  publisher     = {Springer}
}
@book{mcelreath2018statistical,
  title         = {Statistical rethinking: A Bayesian course with examples in R and Stan},
  author        = {McElreath, Richard},
  year          = {2018},
  publisher     = {Chapman and Hall/CRC}
}
@book{mcknulty2020people,
  title         = {Handbook of Regression Modeling in People Analytics},
  author        = {McKnulty, Keith},
  year          = {2020},
  publisher     = {Chapman and Hall/CRC}
}
@book{Meeker2021,
  author        = {Meeker, W.Q. and Escobar, L.A. and Pascual, F.G},
  publisher     = {Wiley},
  title         = {Statistical Methods for Reliability Data},
  year          = {2022}
}
@inproceedings{mnih2008advances,
  title         = {Probabilistic Matrix Factorization},
  author        = {Mnih, Andriy and Salakhutdinov, Russ R},
  booktitle     = {Advances in Neural Information Processing Systems},
  editor        = {J. Platt and D. Koller and Y. Singer and S. Roweis},
  publisher     = {Curran Associates, Inc.},
  url           = {https://proceedings.neurips.cc/paper/2007/file/d7322ed717dedf1eb4e6e52a37ea7bcd-Paper.pdf},
  volume        = {20},
  year          = {2008}
}
@misc{mnih2013playing,
  title         = {Playing Atari with Deep Reinforcement Learning},
  author        = {Volodymyr Mnih and Koray Kavukcuoglu and David Silver and Alex Graves and Ioannis Antonoglou and Daan Wierstra and Martin Riedmiller},
  year          = {2013},
  eprint        = {1312.5602},
  archiveprefix = {arXiv},
  primaryclass  = {cs.LG}
}
@book{molak2023ciadip,
  title         = {Causal Inference and Discovery in Python},
  author        = {Molak, Aleksander},
  year          = {2023},
  publisher     = {Packt Publishing}
}
@book{molnar2019,
  title         = {Interpretable Machine Learning},
  author        = {Christoph Molnar},
  year          = {2019},
  subtitle      = {A Guide for Making Black Box Models Explainable},
  url           = {https://christophm.github.io/interpretable-ml-book/},
  publisher     = {Christoph Molnar}
}
@article{morris2021bym,
  title         = {Bayesian hierarchical spatial models: Implementing the Besag York Molli\'{e} model in stan},
  author        = {Mitzi Morris and Katherine Wheeler-Martin and Dan Simpson and Stephen J. Mooney and Andrew Gelman and Charles DiMaggio},
  journal       = {Spatial and Spatio-temporal Epidemiology},
  volume        = {31},
  pages         = {100301},
  year          = {2019},
  issn          = {1877-5845},
  doi           = {https://doi.org/10.1016/j.sste.2019.100301},
  url           = {https://www.sciencedirect.com/science/article/pii/S1877584518301175}
}
@article{nowlan1992simplifying,
  title         = {Simplifying Neural Networks By Soft Weight-Sharing},
  author        = {Nowlan, Steven J and Hinton, Geoffrey E},
  journal       = {Neural computation},
  volume        = {4},
  number        = {4},
  pages         = {473--493},
  year          = {1992},
  publisher     = {MIT Press}
}
@article{nuijten2015default,
  title         = {A default Bayesian hypothesis test for mediation},
  author        = {Nuijten, Mich{\`e}le B and Wetzels, Ruud and Matzke, Dora and Dolan, Conor V and Wagenmakers, Eric-Jan},
  journal       = {Behavior research methods},
  volume        = {47},
  number        = {1},
  pages         = {85--97},
  year          = {2015},
  publisher     = {Springer}
}
@unpublished{padonou2015polar,
  title         = {{Polar Gaussian Processes for Predicting on Circular Domains}},
  author        = {Padonou, Esp{\'e}ran and Roustant, O},
  url           = {https://hal.archives-ouvertes.fr/hal-01119942},
  note          = {working paper or preprint},
  year          = {2015},
  month         = Feb,
  pdf           = {https://hal.archives-ouvertes.fr/hal-01119942v1/file/PolarGP_CircularDomains.pdf}
}
@book{pearl1985prob,
  title         = {Probabilistic Reasoning in Intelligent Systems: Networks of plausible Inference},
  author        = {Pearl, Judea},
  publisher     = {Morgan Kaufman},
  year          = {1985}
}
@book{pearl2000causality,
  title         = {Causality: Models, reasoning and inference},
  author        = {Pearl, Judea},
  publisher     = {Cambridge University Press},
  year          = {2000},
  isbn          = {978-0521895606}
}
@book{pearl2016causal,
  title         = {Causal inference in statistics: A primer},
  author        = {Glymour, Madelyn and Pearl, Judea and Jewell, Nicholas P},
  year          = {2016},
  publisher     = {John Wiley \& Sons}
}
@book{pearl2018why,
  title         = {The book of why: the new science of cause and effect},
  author        = {Pearl, Judea and Mackenzie, Dana},
  year          = {2018},
  publisher     = {Basic books}
}
@misc{quiroga2022bart,
  title         = {Bayesian additive regression trees for probabilistic programming},
  author        = {Quiroga, Miriana and Garay, Pablo G and Alonso, Juan M. and Loyola, Juan Martin and Martin, Osvaldo A},
  publisher     = {arXiv},
  doi           = {10.48550/ARXIV.2206.03619},
  url           = {https://arxiv.org/abs/2206.03619},
  keywords      = {Computation (stat.CO), FOS: Computer and information sciences, FOS: Computer and information sciences},
  year          = {2022},
  copyright     = {Creative Commons Attribution Share Alike 4.0 International}
}
@book{rasmussen2003gaussian,
  title         = {Gaussian Processes for Machine Learning},
  author        = {Rasmussen, Carl Edward and Williams, Christopher K. I.},
  year          = {2006},
  isbn          = {026218253X},
  publisher     = {The MIT Press},
  url           = {https://gaussianprocess.org/gpml/}
}
@article{riebler2016intuitive,
  title         = {An intuitive Bayesian spatial model for disease mapping that accounts for scaling},
  author        = {Riebler, Andrea and S{\o}rbye, Sigrunn H and Simpson, Daniel and Rue, H{\aa}vard},
  journal       = {Statistical methods in medical research},
  volume        = {25},
  number        = {4},
  pages         = {1145--1165},
  year          = {2016},
  publisher     = {Sage Publications Sage UK: London, England}
}
@book{roback2021beyond,
  title         = {Beyond multiple linear regression: Applied generalized linear models and multilevel models in R},
  author        = {Roback, P., and Legler, J.},
  year          = {2021},
  publisher     = {CRC Press},
  url           = {https://bookdown.org/roback/bookdown-BeyondMLR/}
}
@inproceedings{salakhutdinov2008bayesian,
  title         = {Bayesian Probabilistic Matrix Factorization Using Markov Chain Monte Carlo},
  author        = {Salakhutdinov, Ruslan and Mnih, Andriy},
  booktitle     = {Proceedings of the 25th international conference on Machine learning},
  pages         = {880--887},
  year          = {2008},
  volume        = {25}
}
@article{silver2016masteringgo,
  title         = {Mastering the game of Go with deep neural networks and tree search},
  author        = {D. Silver, A. Huang, C. Maddison et al.},
  journal       = {Nature},
  volume        = {529},
  pages         = {484--489},
  year          = {2016},
  url           = {https://doi.org/10.1038/nature16961}
}
@book{singer2003,
  title         = {Applied Longitudinal Data Analysis},
  author        = {Singer .D, Judith and Willett .B, John},
  year          = {2003},
  publisher     = {Oxford University Press}
}
@article{spiller2013spotlights,
  title         = {Spotlights, floodlights, and the magic number zero: Simple effects tests in moderated regression},
  author        = {Spiller, Stephen A and Fitzsimons, Gavan J and Lynch Jr, John G and McClelland, Gary H},
  journal       = {Journal of marketing research},
  volume        = {50},
  number        = {2},
  pages         = {277--288},
  year          = {2013},
  publisher     = {SAGE Publications Sage CA: Los Angeles, CA}
}
@online{stucchio2015bayesian,
  title         = {Bayesian A/B Testing at VWO},
  author        = {Stucchio, Chris},
  year          = {2015},
  url           = {https://vwo.com/downloads/VWO_SmartStats_technical_whitepaper.pdf}
}
@misc{szegedy2014going,
  title         = {Going Deeper with Convolutions},
  author        = {Christian Szegedy and Wei Liu and Yangqing Jia and Pierre Sermanet and Scott Reed and Dragomir Anguelov and Dumitru Erhan and Vincent Vanhoucke and Andrew Rabinovich},
  year          = {2014},
  eprint        = {1409.4842},
  archiveprefix = {arXiv},
  primaryclass  = {cs.CV}
}
@online{Talebi2022dooperator,
  author        = {Talebi, Shawhin},
  title         = {Causal Effects via the Do-operator},
  year          = {2022},
  url           = {https://towardsdatascience.com/causal-effects-via-the-do-operator-5415aefc834a},
  urldate       = {2023-07-01}
}
@article{taylor2018forecasting,
  title         = {Forecasting at scale},
  author        = {Taylor, Sean J and Letham, Benjamin},
  journal       = {The American Statistician},
  volume        = {72},
  number        = {1},
  pages         = {37--45},
  year          = {2018},
  publisher     = {Taylor \& Francis},
  url           = {https://peerj.com/preprints/3190/}
}
@article{terBraak2006markov,
  title         = {A Markov Chain Monte Carlo version of the genetic algorithm Differential Evolution: easy Bayesian computing for real parameter spaces},
  author        = {ter Braak, Cajo J.F.},
  journal       = {Statistics and Computing},
  number        = {16},
  pages         = {239--249},
  year          = {2006},
  publisher     = {Springer},
  url           = {https://link.springer.com/article/10.1007/s11222-006-8769-1}
}
@article{terBraak2008differential,
  title         = {Differential Evolution Markov Chain with snooker updater and fewer chains},
  author        = {ter Braak, Cajo J.F. and Vrugt, Jasper A.},
  journal       = {Statistics and Computing},
  number        = {18},
  pages         = {435--446},
  year          = {2008},
  publisher     = {Springer},
  url           = {https://link.springer.com/content/pdf/10.1007/s11222-008-9104-9.pdf?pdf=button}
}
@book{train2009,
  title         = {Discrete Choice Methods with Simulation},
  author        = {Train, Kenneth},
  year          = {2009},
  publisher     = {Cambridge}
}
@online{vandenbergSPSS,
  author        = {van den Berg, R. G},
  title         = {SPSS Moderation Regression Tutorial},
  url           = {https://www.spss-tutorials.com/spss-regression-with-moderation-interaction-effect/},
  urldate       = {2022-03-20}
}
@inproceedings{vanderplas2012astroML,
  author        = {{Vanderplas}, J.T. and {Connolly}, A.J. and {Ivezi{\'c}}, {\v Z}. and {Gray}, A.},
  booktitle     = {Conference on Intelligent Data Understanding (CIDU)},
  title         = {Introduction to astroML: Machine learning for astrophysics},
  month         = {oct.},
  pages         = {47--54},
  doi           = {10.1109/CIDU.2012.6382200},
  year          = {2012}
}
@online{vieira2022BVAR,
  title         = {Bayesian Vector Autoregression in PyMC},
  author        = {Vieira, Ricardo},
  url           = {https://www.pymc-labs.io/blog-posts/bayesian-vector-autoregression/},
  urldate       = {2022-12-09}
}
@article{Wagenmakers2010,
  title         = {Bayesian hypothesis testing for psychologists: A tutorial on the Savage–Dickey method},
  journal       = {Cognitive Psychology},
  volume        = {60},
  number        = {3},
  pages         = {158--189},
  year          = {2010},
  issn          = {0010-0285},
  doi           = {https://doi.org/10.1016/j.cogpsych.2009.12.001},
  url           = {https://www.sciencedirect.com/science/article/pii/S0010028509000826},
  author        = {Eric-Jan Wagenmakers and Tom Lodewyckx and Himanshu Kuriyal and Raoul Grasman}
}
@book{wilkinson2005grammar,
  title         = {The Grammar of Graphics},
  author        = {Wilkinson, Leland},
  year          = {2005},
  publisher     = {Springer},
  doi           = {https://doi.org/10.1007/0-387-28695-0},
  issn          = {1431-8784},
  isbn          = {978-0-387-24544-7}
}
@article{wing2018designing,
  title         = {Designing difference in difference studies: best practices for public health policy research},
  author        = {Wing, Coady and Simon, Kosali and Bello-Gomez, Ricardo A},
  journal       = {Annu Rev Public Health},
  volume        = {39},
  number        = {1},
  pages         = {453--469},
  year          = {2018}
}
@article{Yao_2018,
  doi           = {10.1214/17-ba1091},
  url           = {https://doi.org/10.1214\%2F17-ba1091},
  year          = 2018,
  month         = {sep},
  publisher     = {Institute of Mathematical Statistics},
  volume        = {13},
  number        = {3},
  author        = {Yuling Yao and Aki Vehtari and Daniel Simpson and Andrew Gelman},
  title         = {Using Stacking to Average Bayesian Predictive Distributions (with Discussion)},
  journal       = {Bayesian Analysis}
}
@article{yuan2009bayesian,
  title         = {Bayesian mediation analysis.},
  author        = {Yuan, Ying and MacKinnon, David P},
  journal       = {Psychological methods},
  volume        = {14},
  number        = {4},
  pages         = {301},
  year          = {2009},
  publisher     = {American Psychological Association}
}
@article{zhang2017moderation,
  title         = {Moderation analysis with missing data in the predictors.},
  author        = {Zhang, Qian and Wang, Lijuan},
  journal       = {Psychological methods},
  volume        = {22},
  number        = {4},
  pages         = {649},
  year          = {2017},
  publisher     = {American Psychological Association}
}
@article{zhang2021pathfinder,
  title         = {Pathfinder: Parallel quasi-Newton variational inference},
  author        = {Zhang, Lu and Carpenter, Bob and Gelman, Andrew and Vehtari, Aki},
  journal       = {arXiv preprint arXiv:2108.03782},
  year          = {2021}
}
@online{orduz2024Birthdays,
  title         = {Time Series Modeling with HSGP: Baby Births Example},
  author        = {Orduz, Juan},
  url           = {https://juanitorduz.github.io/birthdays/},
  urldate       = {2024-01-02},
  year          = {2024}
}
@online{vehtari2022Birthdays,
  title         = {Bayesian workflow book - Birthdays},
  author        = {Vehtari, Aki},
  url           = {https://avehtari.github.io/casestudies/Birthdays/birthdays.html},
  urldate       = {2022-03-07},
  year          = {2022}
}
@online{numpyroBirthdays,
  title         = {Example: Hilbert space approximation for Gaussian processes},
  url           = {https://num.pyro.ai/en/stable/examples/hsgp.html},
}
@article{riutort2022PracticalHilbertSpaceApproximate,
	author = {Riutort-Mayol, Gabriel and B{\"u}rkner, Paul-Christian and Andersen, Michael R. and Solin, Arno and Vehtari, Aki},
	doi = {10.1007/s11222-022-10167-2},
	journal = {Statistics and Computing},
	number = {1},
	pages = {17},
	title = {Practical Hilbert space approximate Bayesian Gaussian processes for probabilistic programming},
	url = {https://doi.org/10.1007/s11222-022-10167-2},
	volume = {33},
	year = {2022},
}
@article{solin2020Hilbert,
	author = {Solin, Arno and S{\"a}rkk{\"a}, Simo},
	doi = {10.1007/s11222-019-09886-w},
	journal = {Statistics and Computing},
	number = {2},
	pages = {419--446},
	title = {Hilbert space methods for reduced-rank Gaussian process regression},
	url = {https://doi.org/10.1007/s11222-019-09886-w},
	volume = {30},
	year = {2020},
}

@article{penrose1985,
	title = {{GENERALIZED} {BODY} {COMPOSITION} {PREDICTION} {EQUATION} {FOR} {MEN} {USING} {SIMPLE} {MEASUREMENT} {TECHNIQUES}},
	volume = {17},
	issn = {0195-9131},
	url = {https://journals.lww.com/acsm-msse/citation/1985/04000/generalized_body_composition_prediction_equation.37.aspx},
	abstract = {An abstract is unavailable. This article is available as a PDF only.},
	language = {en-US},
	number = {2},
	urldate = {2023-10-17},
	journal = {Medicine \& Science in Sports \& Exercise},
	author = {Penrose, K. W. and Nelson, A. G. and Fisher, A. G.},
	month = apr,
	year = {1985},
	pages = {189},
}

@article{Yao_2022,
author = {Yuling Yao and Gregor Pirš and Aki Vehtari and Andrew Gelman},
title = {{Bayesian Hierarchical Stacking: Some Models Are (Somewhere) Useful}},
volume = {17},
journal = {Bayesian Analysis},
number = {4},
publisher = {International Society for Bayesian Analysis},
pages = {1043 -- 1071},
keywords = {Bayesian hierarchical modeling, conditional prediction, covariate shift, model averaging, prior construction, stacking},
year = {2022},
doi = {10.1214/21-BA1287},
URL = {https://doi.org/10.1214/21-BA1287}
}

@online{junpenglao2020,
  title         = {Partial Missing Multivariate Observation and What to Do With Them},
  author        = {Lao, Junpeng},
  url           = {https://discourse.pymc.io/t/partial-missing-multivariate-observation-and-what-to-do-with-them-by-junpeng-lao/6050},
  urldate       = {2020-10-01},
  year          = {2020}
<<<<<<< HEAD
}
@article{burkner2018,
title = {Modeling Monotonic Effects of Ordinal Predictors in Bayesian Regression Models}, 
author = {B{\"u}rkner P, & Charpentier E},
year = {2018},
journal = {PsyArXiv},
url = {https://doi.org/10.31234/osf.io/9qkhj},
doi = {doi:10.31234/osf.io/9qkhj},
}

@online{rochford2018,
author={Austin Rochford},
url={https://austinrochford.com/posts/2018-11-10-monotonic-predictors.html},
=======
>>>>>>> 56eaed5c
}<|MERGE_RESOLUTION|>--- conflicted
+++ resolved
@@ -944,7 +944,13 @@
   url           = {https://discourse.pymc.io/t/partial-missing-multivariate-observation-and-what-to-do-with-them-by-junpeng-lao/6050},
   urldate       = {2020-10-01},
   year          = {2020}
-<<<<<<< HEAD
+}
+@online{junpenglao2020,
+  title         = {Partial Missing Multivariate Observation and What to Do With Them},
+  author        = {Lao, Junpeng},
+  url           = {https://discourse.pymc.io/t/partial-missing-multivariate-observation-and-what-to-do-with-them-by-junpeng-lao/6050},
+  urldate       = {2020-10-01},
+  year          = {2020}
 }
 @article{burkner2018,
 title = {Modeling Monotonic Effects of Ordinal Predictors in Bayesian Regression Models}, 
@@ -958,6 +964,4 @@
 @online{rochford2018,
 author={Austin Rochford},
 url={https://austinrochford.com/posts/2018-11-10-monotonic-predictors.html},
-=======
->>>>>>> 56eaed5c
 }